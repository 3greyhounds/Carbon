--- conflicted
+++ resolved
@@ -1,331 +1,325 @@
-﻿// Copyright 2012 Aaron Jensen
-//   
-// Licensed under the Apache License, Version 2.0 (the "License");
-// you may not use this file except in compliance with the License.
-// You may obtain a copy of the License at
-//  
-//    http://www.apache.org/licenses/LICENSE-2.0
-//   
-// Unless required by applicable law or agreed to in writing, software
-// distributed under the License is distributed on an "AS IS" BASIS,
-// WITHOUT WARRANTIES OR CONDITIONS OF ANY KIND, either express or implied.
-// See the License for the specific language governing permissions and
-// limitations under the License.
-
-using System;
-using System.Collections.Generic;
-using System.ComponentModel;
-using System.Diagnostics;
-using System.IO;
-using System.Runtime.InteropServices;
-using System.Text;
-
-namespace Carbon.Win32
-{
-	public sealed class HandleInfo
-	{
-		private static byte _directoryObjectTypeNumber;
-		private static bool _foundDirectoryObjectTypeNumber;
-		private static byte _fileObjectTypeNumber;
-		private static bool _foundFileObjectTypeNumber;
-
-		[DllImport("ntdll.dll")]
-		private static extern NtStatus NtQueryObject(
-			[In] IntPtr handle,
-			[In] ObjectInformationClass objectInformationClass,
-			[In] IntPtr objectInformation,
-			[In] int objectInformationLength,
-			[Out] out int returnLength);
-
-		[DllImport("ntdll.dll")]
-		private static extern NtStatus NtQuerySystemInformation(
-			[In] SystemInformationClass systemInformationClass,
-			[In] IntPtr systemInformation,
-			[In] int systemInformationLength,
-			[Out] out int returnLength);
-
-		[DllImport("kernel32.dll", SetLastError = true)]
-		private static extern IntPtr OpenProcess(
-			[In] int dwDesiredAccess,
-			[In, MarshalAs(UnmanagedType.Bool)] bool bInheritHandle,
-			[In] int dwProcessId);
-
-		[DllImport("kernel32.dll", SetLastError = true)]
-		[return: MarshalAs(UnmanagedType.Bool)]
-		private static extern bool DuplicateHandle(
-			[In] IntPtr hSourceProcessHandle,
-			[In] IntPtr hSourceHandle,
-			[In] IntPtr hTargetProcessHandle,
-			[Out] out IntPtr lpTargetHandle,
-			[In] int dwDesiredAccess,
-			[In, MarshalAs(UnmanagedType.Bool)] bool bInheritHandle,
-			[In] int dwOptions);
-
-		[DllImport("kernel32.dll", SetLastError = true)]
-		private static extern uint QueryDosDevice(string lpDeviceName, StringBuilder lpTargetPath, int ucchMax);
-
-		[DllImport("kernel32.dll", SetLastError = true)]
-		[return: MarshalAs(UnmanagedType.Bool)]
-		private static extern bool CloseHandle(IntPtr hObject);
-		
-		[StructLayout(LayoutKind.Sequential)]
-		private struct SystemHandleEntry
-		{
-			// ReSharper disable FieldCanBeMadeReadOnly.Local
-			public int OwnerProcessId;
-			public byte ObjectTypeNumber;
-			public byte Flags;
-			public ushort Handle;
-			public IntPtr Object;
-			public int GrantedAccess;
-			// ReSharper restore FieldCanBeMadeReadOnly.Local
-		}
-
-		private enum SystemInformationClass
-		{
-			// ReSharper disable UnusedMember.Local
-			SystemBasicInformation = 0,
-			SystemPerformanceInformation = 2,
-			SystemTimeOfDayInformation = 3,
-			SystemProcessInformation = 5,
-			SystemProcessorPerformanceInformation = 8,
-			SystemHandleInformation = 16,
-			SystemInterruptInformation = 23,
-			SystemExceptionInformation = 33,
-			SystemRegistryQuotaInformation = 37,
-			SystemLookasideInformation = 45
-			// ReSharper restore UnusedMember.Local
-		}
-
-		private enum ObjectInformationClass
-		{
-			// ReSharper disable UnusedMember.Local
-			ObjectBasicInformation = 0,
-			ObjectNameInformation = 1,
-			ObjectTypeInformation = 2,
-			ObjectAllTypesInformation = 3,
-			ObjectHandleInformation = 4
-			// ReSharper restore UnusedMember.Local
-		}
-
-		private enum NtStatus
-		{
-			// ReSharper disable UnusedMember.Local
-			StatusSuccess = 0x00000000,
-			StatusBufferOverflow = unchecked((int) 0x80000005L),
-			StatusInfoLengthMismatch = unchecked((int) 0xC0000004L)
-			// ReSharper restore UnusedMember.Local
-		}
-
-		private HandleInfo(string path, Process process)
-		{
-			Path = path;
-			Process = process;
-		}
-
-		public string Path { get; private set; }
-		public Process Process { get; private set; }
-
-		public static HandleInfo[] GetFileSystemHandles()
-		{
-			var handles = new List<HandleInfo>();
-			var length = 32;
-			var ptr = IntPtr.Zero;
-			var processes = new Dictionary<int, Process>();
-			try
-			{
-				while (true)
-				{
-					//Trace.WriteLine(string.Format("allocating {0} bytes of memory", length));
-					ptr = Marshal.AllocHGlobal(length);
-					int wantedLength;
-<<<<<<< HEAD
-					var systemHandleInformation = SystemInformationClass.SystemHandleInformation;
-					var result = NtQuerySystemInformation(systemHandleInformation, ptr, length, out wantedLength);
-					
-					if (result == NtStatus.StatusInfoLengthMismatch)
-=======
-					var result = NtQuerySystemInformation(SYSTEM_INFORMATION_CLASS.SystemHandleInformation, ptr, length, out wantedLength);
-
-					if (result == NT_STATUS.STATUS_INFO_LENGTH_MISMATCH)
->>>>>>> 62e93732
-					{
-					    length = wantedLength;
-						Marshal.FreeHGlobal(ptr);
-						ptr = IntPtr.Zero;
-					}
-					else if (result == NtStatus.StatusSuccess)
-					{
-						break;
-					}
-					else
-					{
-						throw (new Win32Exception());
-					}
-				}
-
-				var handleCount = (int)Marshal.ReadInt64(ptr);
-				if (IntPtr.Size == 4)
-				{
-					handleCount = Marshal.ReadInt32(ptr);
-					//Trace.WriteLine(string.Format("32-bit ptr"));
-				}
-
-				long offset = IntPtr.Size;
-				var systemHandleEntry = new SystemHandleEntry();
-				var size = Marshal.SizeOf(systemHandleEntry);
-				var numProcessed = 0;
-
-				var remainder = (length - offset)%size;
-				if (remainder != 0)
-				{
-					throw new ApplicationException(
-						string.Format(
-							"SystemHandleEntry structure size different than expected. Allocated {0} bytes of memory for {1} number of objects, at {2} bytes each, but it looks like we got an extra {3} bytes.",
-							length, handleCount, size, remainder));
-				}
-
-				//Trace.WriteLine(string.Format("handleCount: {0}", handleCount));
-				for (var i = 0; i < handleCount; i++, offset += size)
-				{
-					var fileHandle = (SystemHandleEntry) Marshal.PtrToStructure((IntPtr) ((long) ptr + offset), systemHandleEntry.GetType());
-					numProcessed++;
-					var typeNumber = fileHandle.ObjectTypeNumber;
-
-					if (_foundFileObjectTypeNumber && _foundDirectoryObjectTypeNumber)
-					{
-						if (typeNumber != _fileObjectTypeNumber && typeNumber != _directoryObjectTypeNumber)
-						{
-							continue;
-						}
-					}
-
-					var handle = GetHandle(fileHandle, processes);
-					if (handle == null)
-					{
-						continue;
-					}
-
-					var fileExists = File.Exists(handle.Path);
-					var dirExists = Directory.Exists(handle.Path);
-
-					if (! fileExists && ! dirExists)
-					{
-						continue;
-					}
-
-					if( !_foundFileObjectTypeNumber && fileExists )
-					{
-						//Console.WriteLine("File object type number: {0}", typeNumber);
-						_fileObjectTypeNumber = typeNumber;
-						_foundFileObjectTypeNumber = true;
-					}
-
-					if( !_foundDirectoryObjectTypeNumber && dirExists )
-					{
-						//Console.WriteLine("Directory object type number: {0}", typeNumber);
-						_directoryObjectTypeNumber = typeNumber;
-						_foundDirectoryObjectTypeNumber = true;
-					}
-					handles.Add(handle);
-
-				}
-				//Trace.WriteLine(string.Format("numProcessed: {0}", numProcessed));
-				return handles.ToArray();
-			}
-			finally
-			{
-				if (ptr != IntPtr.Zero)
-				{
-					Marshal.FreeHGlobal(ptr);
-				}
-			}
-		}
-
-		private static HandleInfo GetHandle(SystemHandleEntry systemHandleEntry, Dictionary<int, Process> processes)
-		{
-			if (systemHandleEntry.GrantedAccess == 0x0012019f || 
-				systemHandleEntry.GrantedAccess == 0x00120189 ||
-				systemHandleEntry.GrantedAccess == 0x120089)
-			{
-				return null;
-			}
-
-			var handleDuplicate = IntPtr.Zero;
-			int ownerProcessId = systemHandleEntry.OwnerProcessId;
-			var sourceProcessHandle = OpenProcess(0x40, true, ownerProcessId);
-			try
-			{
-				if (!DuplicateHandle(sourceProcessHandle, (IntPtr) systemHandleEntry.Handle, Process.GetCurrentProcess().Handle, out handleDuplicate, 0, false, 2))
-				{
-					return null;
-				}
-
-				int length;
-				NtQueryObject(handleDuplicate, ObjectInformationClass.ObjectNameInformation, IntPtr.Zero, 0, out length);
-
-				var ptr = Marshal.AllocHGlobal(length);
-				if (NtQueryObject(handleDuplicate, ObjectInformationClass.ObjectNameInformation, ptr, length, out length) != NtStatus.StatusSuccess)
-				{
-					return null;
-				}
-
-				var path = Marshal.PtrToStringUni((IntPtr) (((long) ptr + 2*IntPtr.Size)));
-				path = ConvertToRegularFileName(path);
-				if (!processes.ContainsKey(ownerProcessId))
-				{
-					processes[ownerProcessId] = Process.GetProcessById(ownerProcessId);
-				}
-				var process = processes[ownerProcessId];
-				var handle = new HandleInfo(path, process);
-
-				Marshal.FreeHGlobal(ptr);
-				return handle;
-			}
-			finally
-			{
-				if (sourceProcessHandle != IntPtr.Zero)
-				{
-					CloseHandle(sourceProcessHandle);
-				}
-
-				if (handleDuplicate != IntPtr.Zero)
-				{
-					CloseHandle(handleDuplicate);
-				}
-			}
-		}
-
-		private static string ConvertToRegularFileName(string objectName)
-		{
-
-			foreach (var logicalDrive in DriveInfo.GetDrives())
-			{
-				if (logicalDrive.DriveType == DriveType.Network)
-				{
-					continue;
-				}
-
-				if( !logicalDrive.IsReady )
-				{
-					continue;
-				}
-
-				var targetPath = new StringBuilder();
-				if (QueryDosDevice(logicalDrive.Name.Substring(0, 2), targetPath, 256) == 0)
-				{
-					return targetPath.ToString();
-				}
-
-				var targetPathString = targetPath.ToString();
-
-				if (objectName.StartsWith(targetPathString))
-				{
-					objectName = objectName.Replace(targetPathString, logicalDrive.Name.Substring(0, 2));
-					break;
-				}
-			}
-			return objectName;
-		}
-	}
-}
+﻿// Copyright 2012 Aaron Jensen
+//   
+// Licensed under the Apache License, Version 2.0 (the "License");
+// you may not use this file except in compliance with the License.
+// You may obtain a copy of the License at
+//  
+//    http://www.apache.org/licenses/LICENSE-2.0
+//   
+// Unless required by applicable law or agreed to in writing, software
+// distributed under the License is distributed on an "AS IS" BASIS,
+// WITHOUT WARRANTIES OR CONDITIONS OF ANY KIND, either express or implied.
+// See the License for the specific language governing permissions and
+// limitations under the License.
+
+using System;
+using System.Collections.Generic;
+using System.ComponentModel;
+using System.Diagnostics;
+using System.IO;
+using System.Runtime.InteropServices;
+using System.Text;
+
+namespace Carbon.Win32
+{
+	public sealed class HandleInfo
+	{
+		private static byte _directoryObjectTypeNumber;
+		private static bool _foundDirectoryObjectTypeNumber;
+		private static byte _fileObjectTypeNumber;
+		private static bool _foundFileObjectTypeNumber;
+
+		[DllImport("ntdll.dll")]
+		private static extern NtStatus NtQueryObject(
+			[In] IntPtr handle,
+			[In] ObjectInformationClass objectInformationClass,
+			[In] IntPtr objectInformation,
+			[In] int objectInformationLength,
+			[Out] out int returnLength);
+
+		[DllImport("ntdll.dll")]
+		private static extern NtStatus NtQuerySystemInformation(
+			[In] SystemInformationClass systemInformationClass,
+			[In] IntPtr systemInformation,
+			[In] int systemInformationLength,
+			[Out] out int returnLength);
+
+		[DllImport("kernel32.dll", SetLastError = true)]
+		private static extern IntPtr OpenProcess(
+			[In] int dwDesiredAccess,
+			[In, MarshalAs(UnmanagedType.Bool)] bool bInheritHandle,
+			[In] int dwProcessId);
+
+		[DllImport("kernel32.dll", SetLastError = true)]
+		[return: MarshalAs(UnmanagedType.Bool)]
+		private static extern bool DuplicateHandle(
+			[In] IntPtr hSourceProcessHandle,
+			[In] IntPtr hSourceHandle,
+			[In] IntPtr hTargetProcessHandle,
+			[Out] out IntPtr lpTargetHandle,
+			[In] int dwDesiredAccess,
+			[In, MarshalAs(UnmanagedType.Bool)] bool bInheritHandle,
+			[In] int dwOptions);
+
+		[DllImport("kernel32.dll", SetLastError = true)]
+		private static extern uint QueryDosDevice(string lpDeviceName, StringBuilder lpTargetPath, int ucchMax);
+
+		[DllImport("kernel32.dll", SetLastError = true)]
+		[return: MarshalAs(UnmanagedType.Bool)]
+		private static extern bool CloseHandle(IntPtr hObject);
+		
+		[StructLayout(LayoutKind.Sequential)]
+		private struct SystemHandleEntry
+		{
+			// ReSharper disable FieldCanBeMadeReadOnly.Local
+			public int OwnerProcessId;
+			public byte ObjectTypeNumber;
+			public byte Flags;
+			public ushort Handle;
+			public IntPtr Object;
+			public int GrantedAccess;
+			// ReSharper restore FieldCanBeMadeReadOnly.Local
+		}
+
+		private enum SystemInformationClass
+		{
+			// ReSharper disable UnusedMember.Local
+			SystemBasicInformation = 0,
+			SystemPerformanceInformation = 2,
+			SystemTimeOfDayInformation = 3,
+			SystemProcessInformation = 5,
+			SystemProcessorPerformanceInformation = 8,
+			SystemHandleInformation = 16,
+			SystemInterruptInformation = 23,
+			SystemExceptionInformation = 33,
+			SystemRegistryQuotaInformation = 37,
+			SystemLookasideInformation = 45
+			// ReSharper restore UnusedMember.Local
+		}
+
+		private enum ObjectInformationClass
+		{
+			// ReSharper disable UnusedMember.Local
+			ObjectBasicInformation = 0,
+			ObjectNameInformation = 1,
+			ObjectTypeInformation = 2,
+			ObjectAllTypesInformation = 3,
+			ObjectHandleInformation = 4
+			// ReSharper restore UnusedMember.Local
+		}
+
+		private enum NtStatus
+		{
+			// ReSharper disable UnusedMember.Local
+			StatusSuccess = 0x00000000,
+			StatusBufferOverflow = unchecked((int) 0x80000005L),
+			StatusInfoLengthMismatch = unchecked((int) 0xC0000004L)
+			// ReSharper restore UnusedMember.Local
+		}
+
+		private HandleInfo(string path, Process process)
+		{
+			Path = path;
+			Process = process;
+		}
+
+		public string Path { get; private set; }
+		public Process Process { get; private set; }
+
+		public static HandleInfo[] GetFileSystemHandles()
+		{
+			var handles = new List<HandleInfo>();
+			var length = 32;
+			var ptr = IntPtr.Zero;
+			var processes = new Dictionary<int, Process>();
+			try
+			{
+				while (true)
+				{
+					//Trace.WriteLine(string.Format("allocating {0} bytes of memory", length));
+					ptr = Marshal.AllocHGlobal(length);
+					int wantedLength;
+
+					var result = NtQuerySystemInformation(SystemInformationClass.SystemHandleInformation, ptr, length, out wantedLength);
+					
+					if (result == NtStatus.StatusInfoLengthMismatch)
+					{
+						length = wantedLength;
+						Marshal.FreeHGlobal(ptr);
+						ptr = IntPtr.Zero;
+					}
+					else if (result == NtStatus.StatusSuccess)
+					{
+						break;
+					}
+					else
+					{
+						throw (new Win32Exception());
+					}
+				}
+
+				var handleCount = (int)Marshal.ReadInt64(ptr);
+				if (IntPtr.Size == 4)
+				{
+					handleCount = Marshal.ReadInt32(ptr);
+					//Trace.WriteLine(string.Format("32-bit ptr"));
+				}
+
+				long offset = IntPtr.Size;
+				var systemHandleEntry = new SystemHandleEntry();
+				var size = Marshal.SizeOf(systemHandleEntry);
+				var numProcessed = 0;
+
+				var remainder = (length - offset)%size;
+				if (remainder != 0)
+				{
+					throw new ApplicationException(
+						string.Format(
+							"SystemHandleEntry structure size different than expected. Allocated {0} bytes of memory for {1} number of objects, at {2} bytes each, but it looks like we got an extra {3} bytes.",
+							length, handleCount, size, remainder));
+				}
+
+				//Trace.WriteLine(string.Format("handleCount: {0}", handleCount));
+				for (var i = 0; i < handleCount; i++, offset += size)
+				{
+					var fileHandle = (SystemHandleEntry) Marshal.PtrToStructure((IntPtr) ((long) ptr + offset), systemHandleEntry.GetType());
+					numProcessed++;
+					var typeNumber = fileHandle.ObjectTypeNumber;
+
+					if (_foundFileObjectTypeNumber && _foundDirectoryObjectTypeNumber)
+					{
+						if (typeNumber != _fileObjectTypeNumber && typeNumber != _directoryObjectTypeNumber)
+						{
+							continue;
+						}
+					}
+
+					var handle = GetHandle(fileHandle, processes);
+					if (handle == null)
+					{
+						continue;
+					}
+
+					var fileExists = File.Exists(handle.Path);
+					var dirExists = Directory.Exists(handle.Path);
+
+					if (! fileExists && ! dirExists)
+					{
+						continue;
+					}
+
+					if( !_foundFileObjectTypeNumber && fileExists )
+					{
+						//Console.WriteLine("File object type number: {0}", typeNumber);
+						_fileObjectTypeNumber = typeNumber;
+						_foundFileObjectTypeNumber = true;
+					}
+
+					if( !_foundDirectoryObjectTypeNumber && dirExists )
+					{
+						//Console.WriteLine("Directory object type number: {0}", typeNumber);
+						_directoryObjectTypeNumber = typeNumber;
+						_foundDirectoryObjectTypeNumber = true;
+					}
+					handles.Add(handle);
+
+				}
+				//Trace.WriteLine(string.Format("numProcessed: {0}", numProcessed));
+				return handles.ToArray();
+			}
+			finally
+			{
+				if (ptr != IntPtr.Zero)
+				{
+					Marshal.FreeHGlobal(ptr);
+				}
+			}
+		}
+
+		private static HandleInfo GetHandle(SystemHandleEntry systemHandleEntry, Dictionary<int, Process> processes)
+		{
+			if (systemHandleEntry.GrantedAccess == 0x0012019f || 
+				systemHandleEntry.GrantedAccess == 0x00120189 ||
+				systemHandleEntry.GrantedAccess == 0x120089)
+			{
+				return null;
+			}
+
+			var handleDuplicate = IntPtr.Zero;
+			int ownerProcessId = systemHandleEntry.OwnerProcessId;
+			var sourceProcessHandle = OpenProcess(0x40, true, ownerProcessId);
+			try
+			{
+				if (!DuplicateHandle(sourceProcessHandle, (IntPtr) systemHandleEntry.Handle, Process.GetCurrentProcess().Handle, out handleDuplicate, 0, false, 2))
+				{
+					return null;
+				}
+
+				int length;
+				NtQueryObject(handleDuplicate, ObjectInformationClass.ObjectNameInformation, IntPtr.Zero, 0, out length);
+
+				var ptr = Marshal.AllocHGlobal(length);
+				if (NtQueryObject(handleDuplicate, ObjectInformationClass.ObjectNameInformation, ptr, length, out length) != NtStatus.StatusSuccess)
+				{
+					return null;
+				}
+
+				var path = Marshal.PtrToStringUni((IntPtr) (((long) ptr + 2*IntPtr.Size)));
+				path = ConvertToRegularFileName(path);
+				if (!processes.ContainsKey(ownerProcessId))
+				{
+					processes[ownerProcessId] = Process.GetProcessById(ownerProcessId);
+				}
+				var process = processes[ownerProcessId];
+				var handle = new HandleInfo(path, process);
+
+				Marshal.FreeHGlobal(ptr);
+				return handle;
+			}
+			finally
+			{
+				if (sourceProcessHandle != IntPtr.Zero)
+				{
+					CloseHandle(sourceProcessHandle);
+				}
+
+				if (handleDuplicate != IntPtr.Zero)
+				{
+					CloseHandle(handleDuplicate);
+				}
+			}
+		}
+
+		private static string ConvertToRegularFileName(string objectName)
+		{
+
+			foreach (var logicalDrive in DriveInfo.GetDrives())
+			{
+				if (logicalDrive.DriveType == DriveType.Network)
+				{
+					continue;
+				}
+
+				if( !logicalDrive.IsReady )
+				{
+					continue;
+				}
+
+				var targetPath = new StringBuilder();
+				if (QueryDosDevice(logicalDrive.Name.Substring(0, 2), targetPath, 256) == 0)
+				{
+					return targetPath.ToString();
+				}
+
+				var targetPathString = targetPath.ToString();
+
+				if (objectName.StartsWith(targetPathString))
+				{
+					objectName = objectName.Replace(targetPathString, logicalDrive.Name.Substring(0, 2));
+					break;
+				}
+			}
+			return objectName;
+		}
+	}
+}