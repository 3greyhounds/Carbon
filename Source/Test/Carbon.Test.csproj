--- conflicted
+++ resolved
@@ -1,104 +1,100 @@
-﻿<?xml version="1.0" encoding="utf-8"?>
-<!--
-   Copyright 2012 Aaron Jensen
-   
-   Licensed under the Apache License, Version 2.0 (the "License");
-   you may not use this file except in compliance with the License.
-   You may obtain a copy of the License at
-   
-       http://www.apache.org/licenses/LICENSE-2.0
-   
-   Unless required by applicable law or agreed to in writing, software
-   distributed under the License is distributed on an "AS IS" BASIS,
-   WITHOUT WARRANTIES OR CONDITIONS OF ANY KIND, either express or implied.
-   See the License for the specific language governing permissions and
-   limitations under the License.
--->
-<Project ToolsVersion="4.0" DefaultTargets="Build" xmlns="http://schemas.microsoft.com/developer/msbuild/2003">
-  <PropertyGroup>
-    <Configuration Condition=" '$(Configuration)' == '' ">Debug</Configuration>
-    <Platform Condition=" '$(Platform)' == '' ">AnyCPU</Platform>
-    <ProductVersion>8.0.30703</ProductVersion>
-    <SchemaVersion>2.0</SchemaVersion>
-    <ProjectGuid>{C661482E-C379-4973-B8A4-35F6F04218A7}</ProjectGuid>
-    <OutputType>Library</OutputType>
-    <AppDesignerFolder>Properties</AppDesignerFolder>
-    <RootNamespace>Carbon.Test</RootNamespace>
-    <AssemblyName>Carbon.Test</AssemblyName>
-    <TargetFrameworkVersion>v4.0</TargetFrameworkVersion>
-    <FileAlignment>512</FileAlignment>
-    <TargetFrameworkProfile />
-  </PropertyGroup>
-  <PropertyGroup Condition=" '$(Configuration)|$(Platform)' == 'Debug|AnyCPU' ">
-    <DebugSymbols>true</DebugSymbols>
-    <DebugType>full</DebugType>
-    <Optimize>false</Optimize>
-    <OutputPath>bin\Debug\</OutputPath>
-    <DefineConstants>DEBUG;TRACE</DefineConstants>
-    <ErrorReport>prompt</ErrorReport>
-    <WarningLevel>4</WarningLevel>
-  </PropertyGroup>
-  <PropertyGroup Condition=" '$(Configuration)|$(Platform)' == 'Release|AnyCPU' ">
-    <DebugType>pdbonly</DebugType>
-    <Optimize>true</Optimize>
-    <OutputPath>bin\Release\</OutputPath>
-    <DefineConstants>TRACE</DefineConstants>
-    <ErrorReport>prompt</ErrorReport>
-    <WarningLevel>4</WarningLevel>
-  </PropertyGroup>
-  <ItemGroup>
-    <Reference Include="Microsoft.VisualStudio.QualityTools.UnitTestFramework, Version=10.0.0.0, Culture=neutral, PublicKeyToken=b03f5f7f11d50a3a, processorArchitecture=MSIL" />
-    <Reference Include="Microsoft.Web.XmlTransform">
-      <HintPath>..\..\Carbon\bin\Microsoft.Web.XmlTransform.dll</HintPath>
-    </Reference>
-    <Reference Include="nunit.framework">
-      <HintPath>..\..\Tools\NUnit\2.6.2\nunit.framework.dll</HintPath>
-    </Reference>
-    <Reference Include="System" />
-    <Reference Include="System.Core" />
-    <Reference Include="System.DirectoryServices.AccountManagement" />
-    <Reference Include="System.ServiceProcess" />
-    <Reference Include="System.Xml.Linq" />
-    <Reference Include="System.Data.DataSetExtensions" />
-    <Reference Include="System.Data" />
-    <Reference Include="System.Xml" />
-  </ItemGroup>
-  <ItemGroup>
-    <Compile Include="..\Properties\AssemblyVersion.cs">
-      <Link>AssemblyVersion.cs</Link>
-    </Compile>
-    <Compile Include="Certificates\SslCertificateBindingTestFixture.cs" />
-    <Compile Include="IdentityTest.cs" />
-    <Compile Include="Properties\AssemblyInfo.cs" />
-    <Compile Include="Security\PrivilegeTests.cs" />
-    <Compile Include="Service\ServiceInfoTestFixture.cs" />
-<<<<<<< HEAD
-    <Compile Include="Service\ServiceSecurityTests.cs" />
-    <Compile Include="Win32\HandleInfoTestFixture.cs" />
-=======
->>>>>>> c72acb30
-  </ItemGroup>
-  <ItemGroup>
-    <ProjectReference Include="..\..\Source\Carbon.csproj">
-      <Project>{FAC30031-F36B-4A7F-B887-114D0B3DFD7D}</Project>
-      <Name>Carbon</Name>
-    </ProjectReference>
-    <ProjectReference Include="..\Iis\Carbon.Iis.csproj">
-      <Project>{e327b329-2f5c-4cde-b8f6-40d8bcdd83d8}</Project>
-      <Name>Carbon.Iis</Name>
-    </ProjectReference>
-    <ProjectReference Include="..\Xdt\Carbon.Xdt.csproj">
-      <Project>{d1d7ae6d-e489-43f2-9716-d0fb0774851a}</Project>
-      <Name>Carbon.Xdt</Name>
-    </ProjectReference>
-  </ItemGroup>
-  <ItemGroup />
-  <Import Project="$(MSBuildToolsPath)\Microsoft.CSharp.targets" />
-  <!-- To modify your build process, add your task inside one of the targets below and uncomment it. 
-       Other similar extension points exist, see Microsoft.Common.targets.
-  <Target Name="BeforeBuild">
-  </Target>
-  <Target Name="AfterBuild">
-  </Target>
-  -->
+﻿<?xml version="1.0" encoding="utf-8"?>
+<!--
+   Copyright 2012 Aaron Jensen
+   
+   Licensed under the Apache License, Version 2.0 (the "License");
+   you may not use this file except in compliance with the License.
+   You may obtain a copy of the License at
+   
+       http://www.apache.org/licenses/LICENSE-2.0
+   
+   Unless required by applicable law or agreed to in writing, software
+   distributed under the License is distributed on an "AS IS" BASIS,
+   WITHOUT WARRANTIES OR CONDITIONS OF ANY KIND, either express or implied.
+   See the License for the specific language governing permissions and
+   limitations under the License.
+-->
+<Project ToolsVersion="4.0" DefaultTargets="Build" xmlns="http://schemas.microsoft.com/developer/msbuild/2003">
+  <PropertyGroup>
+    <Configuration Condition=" '$(Configuration)' == '' ">Debug</Configuration>
+    <Platform Condition=" '$(Platform)' == '' ">AnyCPU</Platform>
+    <ProductVersion>8.0.30703</ProductVersion>
+    <SchemaVersion>2.0</SchemaVersion>
+    <ProjectGuid>{C661482E-C379-4973-B8A4-35F6F04218A7}</ProjectGuid>
+    <OutputType>Library</OutputType>
+    <AppDesignerFolder>Properties</AppDesignerFolder>
+    <RootNamespace>Carbon.Test</RootNamespace>
+    <AssemblyName>Carbon.Test</AssemblyName>
+    <TargetFrameworkVersion>v4.0</TargetFrameworkVersion>
+    <FileAlignment>512</FileAlignment>
+    <TargetFrameworkProfile />
+  </PropertyGroup>
+  <PropertyGroup Condition=" '$(Configuration)|$(Platform)' == 'Debug|AnyCPU' ">
+    <DebugSymbols>true</DebugSymbols>
+    <DebugType>full</DebugType>
+    <Optimize>false</Optimize>
+    <OutputPath>bin\Debug\</OutputPath>
+    <DefineConstants>DEBUG;TRACE</DefineConstants>
+    <ErrorReport>prompt</ErrorReport>
+    <WarningLevel>4</WarningLevel>
+  </PropertyGroup>
+  <PropertyGroup Condition=" '$(Configuration)|$(Platform)' == 'Release|AnyCPU' ">
+    <DebugType>pdbonly</DebugType>
+    <Optimize>true</Optimize>
+    <OutputPath>bin\Release\</OutputPath>
+    <DefineConstants>TRACE</DefineConstants>
+    <ErrorReport>prompt</ErrorReport>
+    <WarningLevel>4</WarningLevel>
+  </PropertyGroup>
+  <ItemGroup>
+    <Reference Include="Microsoft.VisualStudio.QualityTools.UnitTestFramework, Version=10.0.0.0, Culture=neutral, PublicKeyToken=b03f5f7f11d50a3a, processorArchitecture=MSIL" />
+    <Reference Include="Microsoft.Web.XmlTransform">
+      <HintPath>..\..\Carbon\bin\Microsoft.Web.XmlTransform.dll</HintPath>
+    </Reference>
+    <Reference Include="nunit.framework">
+      <HintPath>..\..\Tools\NUnit\2.6.2\nunit.framework.dll</HintPath>
+    </Reference>
+    <Reference Include="System" />
+    <Reference Include="System.Core" />
+    <Reference Include="System.DirectoryServices.AccountManagement" />
+    <Reference Include="System.ServiceProcess" />
+    <Reference Include="System.Xml.Linq" />
+    <Reference Include="System.Data.DataSetExtensions" />
+    <Reference Include="System.Data" />
+    <Reference Include="System.Xml" />
+  </ItemGroup>
+  <ItemGroup>
+    <Compile Include="..\Properties\AssemblyVersion.cs">
+      <Link>AssemblyVersion.cs</Link>
+    </Compile>
+    <Compile Include="Certificates\SslCertificateBindingTestFixture.cs" />
+    <Compile Include="IdentityTest.cs" />
+    <Compile Include="Properties\AssemblyInfo.cs" />
+    <Compile Include="Security\PrivilegeTests.cs" />
+    <Compile Include="Service\ServiceInfoTestFixture.cs" />
+    <Compile Include="Service\ServiceSecurityTests.cs" />
+  </ItemGroup>
+  <ItemGroup>
+    <ProjectReference Include="..\..\Source\Carbon.csproj">
+      <Project>{FAC30031-F36B-4A7F-B887-114D0B3DFD7D}</Project>
+      <Name>Carbon</Name>
+    </ProjectReference>
+    <ProjectReference Include="..\Iis\Carbon.Iis.csproj">
+      <Project>{e327b329-2f5c-4cde-b8f6-40d8bcdd83d8}</Project>
+      <Name>Carbon.Iis</Name>
+    </ProjectReference>
+    <ProjectReference Include="..\Xdt\Carbon.Xdt.csproj">
+      <Project>{d1d7ae6d-e489-43f2-9716-d0fb0774851a}</Project>
+      <Name>Carbon.Xdt</Name>
+    </ProjectReference>
+  </ItemGroup>
+  <ItemGroup />
+  <Import Project="$(MSBuildToolsPath)\Microsoft.CSharp.targets" />
+  <!-- To modify your build process, add your task inside one of the targets below and uncomment it. 
+       Other similar extension points exist, see Microsoft.Common.targets.
+  <Target Name="BeforeBuild">
+  </Target>
+  <Target Name="AfterBuild">
+  </Target>
+  -->
 </Project>