# Copyright 2012 Aaron Jensen
# 
# Licensed under the Apache License, Version 2.0 (the "License");
# you may not use this file except in compliance with the License.
# You may obtain a copy of the License at
# 
#     http://www.apache.org/licenses/LICENSE-2.0
# 
# Unless required by applicable law or agreed to in writing, software
# distributed under the License is distributed on an "AS IS" BASIS,
# WITHOUT WARRANTIES OR CONDITIONS OF ANY KIND, either express or implied.
# See the License for the specific language governing permissions and
# limitations under the License.

#Requires -Version 3

$CarbonBinDir = Join-Path -Path $PSScriptRoot -ChildPath 'bin' -Resolve

# Active Directory

# COM
$ComRegKeyPath = 'hklm:\software\microsoft\ole'

# Cryptography
Add-Type -AssemblyName 'System.Security'

# IIS
Add-Type -AssemblyName "System.Web"
$microsoftWebAdministrationPath = Join-Path -Path $env:SystemRoot -ChildPath 'system32\inetsrv\Microsoft.Web.Administration.dll'
if( (Test-Path -Path $microsoftWebAdministrationPath -PathType Leaf) )
{
    Add-Type -Path $microsoftWebAdministrationPath
    Add-Type -Path (Join-Path -Path $CarbonBinDir -ChildPath 'Carbon.Iis.dll' -Resolve)
}

# MSMQ
Add-Type -AssemblyName 'System.ServiceProcess'
Add-Type -AssemblyName 'System.Messaging'

#PowerShell
$TrustedHostsPath = 'WSMan:\localhost\Client\TrustedHosts'

# Services
Add-Type -AssemblyName 'System.ServiceProcess'

# Users and Groups
Add-Type -AssemblyName 'System.DirectoryServices.AccountManagement'

# Windows Features
$useServerManager = (Get-Command -Name 'servermanagercmd.exe' -ErrorAction Ignore) -ne $null
$useWmi = $false
$useOCSetup = $false
if( -not $useServerManager )
{
    $useWmi = (Get-WmiObject -Class 'Win32_OptionalFeature' -ErrorAction Ignore) -ne $null
    $useOCSetup = (Get-Command -Name 'ocsetup.exe' -ErrorAction Ignore ) -ne $null
}

$windowsFeaturesNotSupported = (-not ($useServerManager -or ($useWmi -and $useOCSetup) ))
$supportNotFoundErrorMessage = 'Unable to find support for managing Windows features.  Couldn''t find servermanagercmd.exe, ocsetup.exe, or WMI support.'

<<<<<<< HEAD
Get-Item (Join-Path -Path $PSScriptRoot -ChildPath '*\*.ps1') | 
    Where-Object { $_.Directory.Name -ne 'bin' -and $_.Directory.Name -ne 'DscResources' } |
    ForEach-Object {
        Write-Verbose ("Importing sub-module {0}." -f $_.FullName)
        . $_.FullName
    }
=======
$privateMembers = @{
                        'Add-IisServerManagerMember' = $true;
                        'Get-IdentityPrincipalContext' = $true;
                        'Invoke-ConsoleCommand' = $true;
                        'ConvertTo-ProviderAccessControlRights' = $true;
                        'Assert-WindowsFeatureFunctionsSupported' = $true;
                        'Resolve-WindowsFeatureName' = $true;
                   }
>>>>>>> 8d43728f

$functionNames = Get-Item (Join-Path -Path $PSScriptRoot -ChildPath '*\*.ps1') | 
                    Where-Object { $_.Directory.Name -ne 'bin' } |
                    ForEach-Object {
                        Write-Verbose ("Importing sub-module {0}." -f $_.FullName)
                        . $_.FullName | Out-Null
                        $functionName = Split-Path -Leaf -Path $_.FullName
                        [IO.Path]::GetFileNameWithoutExtension( $functionName )
                    } |
                    Where-Object { -not $privateMembers.ContainsKey( $_ ) }

Export-ModuleMember -Function $functionNames -Cmdlet '*' -Alias '*'
<|MERGE_RESOLUTION|>--- conflicted
+++ resolved
@@ -1,90 +1,81 @@
-# Copyright 2012 Aaron Jensen
-# 
-# Licensed under the Apache License, Version 2.0 (the "License");
-# you may not use this file except in compliance with the License.
-# You may obtain a copy of the License at
-# 
-#     http://www.apache.org/licenses/LICENSE-2.0
-# 
-# Unless required by applicable law or agreed to in writing, software
-# distributed under the License is distributed on an "AS IS" BASIS,
-# WITHOUT WARRANTIES OR CONDITIONS OF ANY KIND, either express or implied.
-# See the License for the specific language governing permissions and
-# limitations under the License.
-
-#Requires -Version 3
-
-$CarbonBinDir = Join-Path -Path $PSScriptRoot -ChildPath 'bin' -Resolve
-
-# Active Directory
-
-# COM
-$ComRegKeyPath = 'hklm:\software\microsoft\ole'
-
-# Cryptography
-Add-Type -AssemblyName 'System.Security'
-
-# IIS
-Add-Type -AssemblyName "System.Web"
-$microsoftWebAdministrationPath = Join-Path -Path $env:SystemRoot -ChildPath 'system32\inetsrv\Microsoft.Web.Administration.dll'
-if( (Test-Path -Path $microsoftWebAdministrationPath -PathType Leaf) )
-{
-    Add-Type -Path $microsoftWebAdministrationPath
-    Add-Type -Path (Join-Path -Path $CarbonBinDir -ChildPath 'Carbon.Iis.dll' -Resolve)
-}
-
-# MSMQ
-Add-Type -AssemblyName 'System.ServiceProcess'
-Add-Type -AssemblyName 'System.Messaging'
-
-#PowerShell
-$TrustedHostsPath = 'WSMan:\localhost\Client\TrustedHosts'
-
-# Services
-Add-Type -AssemblyName 'System.ServiceProcess'
-
-# Users and Groups
-Add-Type -AssemblyName 'System.DirectoryServices.AccountManagement'
-
-# Windows Features
-$useServerManager = (Get-Command -Name 'servermanagercmd.exe' -ErrorAction Ignore) -ne $null
-$useWmi = $false
-$useOCSetup = $false
-if( -not $useServerManager )
-{
-    $useWmi = (Get-WmiObject -Class 'Win32_OptionalFeature' -ErrorAction Ignore) -ne $null
-    $useOCSetup = (Get-Command -Name 'ocsetup.exe' -ErrorAction Ignore ) -ne $null
-}
-
-$windowsFeaturesNotSupported = (-not ($useServerManager -or ($useWmi -and $useOCSetup) ))
-$supportNotFoundErrorMessage = 'Unable to find support for managing Windows features.  Couldn''t find servermanagercmd.exe, ocsetup.exe, or WMI support.'
-
-<<<<<<< HEAD
-Get-Item (Join-Path -Path $PSScriptRoot -ChildPath '*\*.ps1') | 
-    Where-Object { $_.Directory.Name -ne 'bin' -and $_.Directory.Name -ne 'DscResources' } |
-    ForEach-Object {
-        Write-Verbose ("Importing sub-module {0}." -f $_.FullName)
-        . $_.FullName
-    }
-=======
-$privateMembers = @{
-                        'Add-IisServerManagerMember' = $true;
-                        'Get-IdentityPrincipalContext' = $true;
-                        'Invoke-ConsoleCommand' = $true;
-                        'ConvertTo-ProviderAccessControlRights' = $true;
-                        'Assert-WindowsFeatureFunctionsSupported' = $true;
-                        'Resolve-WindowsFeatureName' = $true;
-                   }
->>>>>>> 8d43728f
-
-$functionNames = Get-Item (Join-Path -Path $PSScriptRoot -ChildPath '*\*.ps1') | 
-                    Where-Object { $_.Directory.Name -ne 'bin' } |
-                    ForEach-Object {
-                        Write-Verbose ("Importing sub-module {0}." -f $_.FullName)
-                        . $_.FullName | Out-Null
-                        $functionName = Split-Path -Leaf -Path $_.FullName
-                        [IO.Path]::GetFileNameWithoutExtension( $functionName )
-                    } |
-                    Where-Object { -not $privateMembers.ContainsKey( $_ ) }
-
-Export-ModuleMember -Function $functionNames -Cmdlet '*' -Alias '*'
+# Copyright 2012 Aaron Jensen
+# 
+# Licensed under the Apache License, Version 2.0 (the "License");
+# you may not use this file except in compliance with the License.
+# You may obtain a copy of the License at
+# 
+#     http://www.apache.org/licenses/LICENSE-2.0
+# 
+# Unless required by applicable law or agreed to in writing, software
+# distributed under the License is distributed on an "AS IS" BASIS,
+# WITHOUT WARRANTIES OR CONDITIONS OF ANY KIND, either express or implied.
+# See the License for the specific language governing permissions and
+# limitations under the License.
+
+#Requires -Version 3
+
+$CarbonBinDir = Join-Path -Path $PSScriptRoot -ChildPath 'bin' -Resolve
+
+# Active Directory
+
+# COM
+$ComRegKeyPath = 'hklm:\software\microsoft\ole'
+
+# Cryptography
+Add-Type -AssemblyName 'System.Security'
+
+# IIS
+Add-Type -AssemblyName "System.Web"
+$microsoftWebAdministrationPath = Join-Path -Path $env:SystemRoot -ChildPath 'system32\inetsrv\Microsoft.Web.Administration.dll'
+if( (Test-Path -Path $microsoftWebAdministrationPath -PathType Leaf) )
+{
+    Add-Type -Path $microsoftWebAdministrationPath
+    Add-Type -Path (Join-Path -Path $CarbonBinDir -ChildPath 'Carbon.Iis.dll' -Resolve)
+}
+
+# MSMQ
+Add-Type -AssemblyName 'System.ServiceProcess'
+Add-Type -AssemblyName 'System.Messaging'
+
+#PowerShell
+$TrustedHostsPath = 'WSMan:\localhost\Client\TrustedHosts'
+
+# Services
+Add-Type -AssemblyName 'System.ServiceProcess'
+
+# Users and Groups
+Add-Type -AssemblyName 'System.DirectoryServices.AccountManagement'
+
+# Windows Features
+$useServerManager = (Get-Command -Name 'servermanagercmd.exe' -ErrorAction Ignore) -ne $null
+$useWmi = $false
+$useOCSetup = $false
+if( -not $useServerManager )
+{
+    $useWmi = (Get-WmiObject -Class 'Win32_OptionalFeature' -ErrorAction Ignore) -ne $null
+    $useOCSetup = (Get-Command -Name 'ocsetup.exe' -ErrorAction Ignore ) -ne $null
+}
+
+$windowsFeaturesNotSupported = (-not ($useServerManager -or ($useWmi -and $useOCSetup) ))
+$supportNotFoundErrorMessage = 'Unable to find support for managing Windows features.  Couldn''t find servermanagercmd.exe, ocsetup.exe, or WMI support.'
+
+$privateMembers = @{
+                        'Add-IisServerManagerMember' = $true;
+                        'Get-IdentityPrincipalContext' = $true;
+                        'Invoke-ConsoleCommand' = $true;
+                        'ConvertTo-ProviderAccessControlRights' = $true;
+                        'Assert-WindowsFeatureFunctionsSupported' = $true;
+                        'Resolve-WindowsFeatureName' = $true;
+                   }
+
+$functionNames = Get-Item (Join-Path -Path $PSScriptRoot -ChildPath '*\*.ps1') | 
+                    Where-Object { $_.Directory.Name -ne 'bin' -and $_.Directory.Name -ne 'DscResources' } |
+                    ForEach-Object {
+                        Write-Verbose ("Importing sub-module {0}." -f $_.FullName)
+                        . $_.FullName | Out-Null
+                        $functionName = Split-Path -Leaf -Path $_.FullName
+                        [IO.Path]::GetFileNameWithoutExtension( $functionName )
+                    } |
+                    Where-Object { -not $privateMembers.ContainsKey( $_ ) }
+
+Export-ModuleMember -Function $functionNames -Cmdlet '*' -Alias '*'