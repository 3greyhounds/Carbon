# Copyright 2012 Aaron Jensen
# 
# Licensed under the Apache License, Version 2.0 (the "License");
# you may not use this file except in compliance with the License.
# You may obtain a copy of the License at
# 
#     http://www.apache.org/licenses/LICENSE-2.0
# 
# Unless required by applicable law or agreed to in writing, software
# distributed under the License is distributed on an "AS IS" BASIS,
# WITHOUT WARRANTIES OR CONDITIONS OF ANY KIND, either express or implied.
# See the License for the specific language governing permissions and
# limitations under the License.

function Disable-NtfsCompression
{
    <#
    .SYNOPSIS
    Turns off NTFS compression on a file/directory.

    .DESCRIPTION
    When disabling compression for a directory, any compressed files/directories in that directory will remain compressed.  To decompress everything, use the `-Recurse` switch.  This could take awhile.

    Uses Windows' `compact.exe` command line utility to compress the file/directory.  To see the output from `compact.exe`, set the `Verbose` switch.

    .LINK
    Enable-NtfsCompression

    .LINK
    Test-NtfsCompression

    .EXAMPLE
    Disable-NtfsCompression -Path C:\Projects\Carbon

    Turns off NTFS compression on and decompresses the `C:\Projects\Carbon` directory, but not its sub-directories/files.  New files/directories will get compressed.

    .EXAMPLE
    Disable-NtfsCompression -Path C:\Projects\Carbon -Recurse

    Turns off NTFS compression on and decompresses the `C:\Projects\Carbon` directory and all its sub-directories/sub-files.

    .EXAMPLE
    Get-ChildItem * | Where-Object { $_.PsIsContainer } | Disable-NtfsCompression

    Demonstrates that you can pipe the path to compress into `Disable-NtfsCompression`.
    #>
    [CmdletBinding(SupportsShouldProcess=$true)]
    param(
        [Parameter(Mandatory=$true,ValueFromPipeline=$true,ValueFromPipelineByPropertyName=$true)]
        [string[]]
        [Alias('FullName')]
        # The path where compression should be disabled.
        $Path,

        [Switch]
        # Disables compression on all sub-directories.
        $Recurse
    )

    begin
    {
        $commonParams = @{
                            Verbose = $VerbosePreference;
                            WhatIf = $WhatIfPreference;
                            ErrorAction = $ErrorActionPreference;
                        }

        $compactPath = Join-Path $env:SystemRoot 'system32\compact.exe'
        if( -not (Test-Path -Path $compactPath -PathType Leaf) )
        {
            if( (Get-Command -Name 'compact.exe' -ErrorAction SilentlyContinue) )
            {
                $compactPath = 'compact.exe'
            }
            else
            {
                Write-Error ("Compact command '{0}' not found." -f $compactPath)
                return
            }
        }
    }

    process
    {
        foreach( $item in $Path )
        {
            if( -not (Test-Path -Path $item) )
            {
                Write-Error -Message ('Path {0} not found.' -f $item) -Category ObjectNotFound
                return
            }

<<<<<<< HEAD
        if( $PSCmdlet.ShouldProcess( $Path, 'disable NTFS compression' ) )
        {
            Write-Verbose ('Disabling NTFS compression on {0}.' -f $Path)
            $output = & $compactPath /U $recurseArg $pathArg | Where-Object { $_ }
            if( $LASTEXITCODE )
            {
                Write-Error ('Failed to disable compression on ''{0}'' (exit code {1}): {2}' -f $Path,$LASTEXITCODE,($output -join ([Environment]::NewLine)))
            }
            else
            {
                $output | Write-Verbose
=======
            $recurseArg = ''
            $pathArg = $item
            if( (Test-Path -Path $item -PathType Container) )
            {
                if( $Recurse )
                {
                    $recurseArg = ('/S:{0}' -f $item)
                    $pathArg = ''
                }
            }

            Invoke-ConsoleCommand -Target $item -Action 'disable NTFS compression' @commonParams -ScriptBlock {
                & $compactPath /U $recurseArg $pathArg
>>>>>>> 388931cf
            }
        }
    }
}<|MERGE_RESOLUTION|>--- conflicted
+++ resolved
@@ -1,123 +1,109 @@
-# Copyright 2012 Aaron Jensen
-# 
-# Licensed under the Apache License, Version 2.0 (the "License");
-# you may not use this file except in compliance with the License.
-# You may obtain a copy of the License at
-# 
-#     http://www.apache.org/licenses/LICENSE-2.0
-# 
-# Unless required by applicable law or agreed to in writing, software
-# distributed under the License is distributed on an "AS IS" BASIS,
-# WITHOUT WARRANTIES OR CONDITIONS OF ANY KIND, either express or implied.
-# See the License for the specific language governing permissions and
-# limitations under the License.
-
-function Disable-NtfsCompression
-{
-    <#
-    .SYNOPSIS
-    Turns off NTFS compression on a file/directory.
-
-    .DESCRIPTION
-    When disabling compression for a directory, any compressed files/directories in that directory will remain compressed.  To decompress everything, use the `-Recurse` switch.  This could take awhile.
-
-    Uses Windows' `compact.exe` command line utility to compress the file/directory.  To see the output from `compact.exe`, set the `Verbose` switch.
-
-    .LINK
-    Enable-NtfsCompression
-
-    .LINK
-    Test-NtfsCompression
-
-    .EXAMPLE
-    Disable-NtfsCompression -Path C:\Projects\Carbon
-
-    Turns off NTFS compression on and decompresses the `C:\Projects\Carbon` directory, but not its sub-directories/files.  New files/directories will get compressed.
-
-    .EXAMPLE
-    Disable-NtfsCompression -Path C:\Projects\Carbon -Recurse
-
-    Turns off NTFS compression on and decompresses the `C:\Projects\Carbon` directory and all its sub-directories/sub-files.
-
-    .EXAMPLE
-    Get-ChildItem * | Where-Object { $_.PsIsContainer } | Disable-NtfsCompression
-
-    Demonstrates that you can pipe the path to compress into `Disable-NtfsCompression`.
-    #>
-    [CmdletBinding(SupportsShouldProcess=$true)]
-    param(
-        [Parameter(Mandatory=$true,ValueFromPipeline=$true,ValueFromPipelineByPropertyName=$true)]
-        [string[]]
-        [Alias('FullName')]
-        # The path where compression should be disabled.
-        $Path,
-
-        [Switch]
-        # Disables compression on all sub-directories.
-        $Recurse
-    )
-
-    begin
-    {
-        $commonParams = @{
-                            Verbose = $VerbosePreference;
-                            WhatIf = $WhatIfPreference;
-                            ErrorAction = $ErrorActionPreference;
-                        }
-
-        $compactPath = Join-Path $env:SystemRoot 'system32\compact.exe'
-        if( -not (Test-Path -Path $compactPath -PathType Leaf) )
-        {
-            if( (Get-Command -Name 'compact.exe' -ErrorAction SilentlyContinue) )
-            {
-                $compactPath = 'compact.exe'
-            }
-            else
-            {
-                Write-Error ("Compact command '{0}' not found." -f $compactPath)
-                return
-            }
-        }
-    }
-
-    process
-    {
-        foreach( $item in $Path )
-        {
-            if( -not (Test-Path -Path $item) )
-            {
-                Write-Error -Message ('Path {0} not found.' -f $item) -Category ObjectNotFound
-                return
-            }
-
-<<<<<<< HEAD
-        if( $PSCmdlet.ShouldProcess( $Path, 'disable NTFS compression' ) )
-        {
-            Write-Verbose ('Disabling NTFS compression on {0}.' -f $Path)
-            $output = & $compactPath /U $recurseArg $pathArg | Where-Object { $_ }
-            if( $LASTEXITCODE )
-            {
-                Write-Error ('Failed to disable compression on ''{0}'' (exit code {1}): {2}' -f $Path,$LASTEXITCODE,($output -join ([Environment]::NewLine)))
-            }
-            else
-            {
-                $output | Write-Verbose
-=======
-            $recurseArg = ''
-            $pathArg = $item
-            if( (Test-Path -Path $item -PathType Container) )
-            {
-                if( $Recurse )
-                {
-                    $recurseArg = ('/S:{0}' -f $item)
-                    $pathArg = ''
-                }
-            }
-
-            Invoke-ConsoleCommand -Target $item -Action 'disable NTFS compression' @commonParams -ScriptBlock {
-                & $compactPath /U $recurseArg $pathArg
->>>>>>> 388931cf
-            }
-        }
-    }
+# Copyright 2012 Aaron Jensen
+# 
+# Licensed under the Apache License, Version 2.0 (the "License");
+# you may not use this file except in compliance with the License.
+# You may obtain a copy of the License at
+# 
+#     http://www.apache.org/licenses/LICENSE-2.0
+# 
+# Unless required by applicable law or agreed to in writing, software
+# distributed under the License is distributed on an "AS IS" BASIS,
+# WITHOUT WARRANTIES OR CONDITIONS OF ANY KIND, either express or implied.
+# See the License for the specific language governing permissions and
+# limitations under the License.
+
+function Disable-NtfsCompression
+{
+    <#
+    .SYNOPSIS
+    Turns off NTFS compression on a file/directory.
+
+    .DESCRIPTION
+    When disabling compression for a directory, any compressed files/directories in that directory will remain compressed.  To decompress everything, use the `-Recurse` switch.  This could take awhile.
+
+    Uses Windows' `compact.exe` command line utility to compress the file/directory.  To see the output from `compact.exe`, set the `Verbose` switch.
+
+    .LINK
+    Enable-NtfsCompression
+
+    .LINK
+    Test-NtfsCompression
+
+    .EXAMPLE
+    Disable-NtfsCompression -Path C:\Projects\Carbon
+
+    Turns off NTFS compression on and decompresses the `C:\Projects\Carbon` directory, but not its sub-directories/files.  New files/directories will get compressed.
+
+    .EXAMPLE
+    Disable-NtfsCompression -Path C:\Projects\Carbon -Recurse
+
+    Turns off NTFS compression on and decompresses the `C:\Projects\Carbon` directory and all its sub-directories/sub-files.
+
+    .EXAMPLE
+    Get-ChildItem * | Where-Object { $_.PsIsContainer } | Disable-NtfsCompression
+
+    Demonstrates that you can pipe the path to compress into `Disable-NtfsCompression`.
+    #>
+    [CmdletBinding(SupportsShouldProcess=$true)]
+    param(
+        [Parameter(Mandatory=$true,ValueFromPipeline=$true,ValueFromPipelineByPropertyName=$true)]
+        [string[]]
+        [Alias('FullName')]
+        # The path where compression should be disabled.
+        $Path,
+
+        [Switch]
+        # Disables compression on all sub-directories.
+        $Recurse
+    )
+
+    begin
+    {
+        $commonParams = @{
+                            Verbose = $VerbosePreference;
+                            WhatIf = $WhatIfPreference;
+                            ErrorAction = $ErrorActionPreference;
+                        }
+
+        $compactPath = Join-Path $env:SystemRoot 'system32\compact.exe'
+        if( -not (Test-Path -Path $compactPath -PathType Leaf) )
+        {
+            if( (Get-Command -Name 'compact.exe' -ErrorAction SilentlyContinue) )
+            {
+                $compactPath = 'compact.exe'
+            }
+            else
+            {
+                Write-Error ("Compact command '{0}' not found." -f $compactPath)
+                return
+            }
+        }
+    }
+
+    process
+    {
+        foreach( $item in $Path )
+        {
+            if( -not (Test-Path -Path $item) )
+            {
+                Write-Error -Message ('Path {0} not found.' -f $item) -Category ObjectNotFound
+                return
+            }
+
+            $recurseArg = ''
+            $pathArg = $item
+            if( (Test-Path -Path $item -PathType Container) )
+            {
+                if( $Recurse )
+                {
+                    $recurseArg = ('/S:{0}' -f $item)
+                    $pathArg = ''
+                }
+            }
+
+            Invoke-ConsoleCommand -Target $item -Action 'disable NTFS compression' @commonParams -ScriptBlock {
+                & $compactPath /U $recurseArg $pathArg
+            }
+        }
+    }
 }