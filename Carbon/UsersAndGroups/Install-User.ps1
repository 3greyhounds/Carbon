--- conflicted
+++ resolved
@@ -1,113 +1,104 @@
-# Copyright 2012 Aaron Jensen
-# 
-# Licensed under the Apache License, Version 2.0 (the "License");
-# you may not use this file except in compliance with the License.
-# You may obtain a copy of the License at
-# 
-#     http://www.apache.org/licenses/LICENSE-2.0
-# 
-# Unless required by applicable law or agreed to in writing, software
-# distributed under the License is distributed on an "AS IS" BASIS,
-# WITHOUT WARRANTIES OR CONDITIONS OF ANY KIND, either express or implied.
-# See the License for the specific language governing permissions and
-# limitations under the License.
-
-function Install-User
-{
-    <#
-    .SYNOPSIS
-    Installs a *local* user account.
-
-    .DESCRIPTION
-    Creates a new *local* user account, or, if the account already exists, updates its password and description.  In both cases, the users password is set to never expire.  This should probably be a parameter.  Send us a patch! 
-
-    .EXAMPLE
-    Install-User -Username LSkywalker -Password "whydidn'tyoutellme" -Description "Luke Skywalker's account."
-
-    Creates a new `LSkywalker` user account with the given password and description.  Luke's password is set ot never expire.  
-    #>
-    [CmdletBinding(SupportsShouldProcess=$true)]
-    param(
-        [Parameter(Mandatory=$true)]
-        [ValidateLength(1,20)]
-        [string]
-        # The username for the user.
-        $Username,
-        
-        [Parameter(Mandatory=$true)]
-        [string]
-        # The user's password.
-        $Password,
-        
-        [string]
-        # A description of the user.
-        $Description,
-        
-        [string]
-        # The full name of the user.
-        $FullName,
-
-        [Switch]
-        # Set to true if the user's password should expire.
-        $PasswordExpires
-    )
-
-    # http://msdn.microsoft.com/en-us/library/windows/desktop/aa772300.aspx
-    $ADS_UF_ACCOUNTDISABLE     = 0x00002
-    $ADS_UF_LOCKOUT            = 0x00010
-    $ADS_UF_PASSWD_NOTREQD     = 0x00020
-    $ADS_UF_PASSWD_CANT_CHANGE = 0x00040
-    $ADS_UF_DONT_EXPIRE_PASSWD = 0x10000
-    
-    $userExists = Test-User -Username $username
-
-    $computerEntry = [adsi]('WinNT://{0}' -f $env:COMPUTERNAME)
-    if( $userExists )
-    {
-        $logAction = 'Updating'
-        $user = $computerEntry.Children | 
-                    Where-Object { $_.Name -eq $Username }
-        if( -not $user )
-        {
-            Write-Error ('User ''{0}'' not found.' -f $Username)
-            return
-        }
-    }
-    else
-    {
-        $logAction = 'Creating'
-        $user = $computerEntry.Create( 'User', $Username )
-    }
-
-    $user.SetPassword( $Password )
-    $user.Put( 'Description', $Description )
-    $user.Put( 'FullName', $FullName )
-
-    $userFlags = $user.UserFlags.Value
-    if( $PasswordExpires )
-    {
-        $userFlags = $userFlags -band -bnot $ADS_UF_DONT_EXPIRE_PASSWD
-    }
-    else
-    {
-        $userFlags = $userFlags -bor $ADS_UF_DONT_EXPIRE_PASSWD
-    }
-    $user.Put( 'UserFlags', $userFlags )
-
-    if( $pscmdlet.ShouldProcess( $Username, "$operation local user" ) )
-    {
-        Write-Host "$logAction local user $Username."
-<<<<<<< HEAD
-        $user.CommitChanges()
-=======
-        & (Resolve-NetPath) user $Username $Password $addArg /Comment:$Description /Fullname:$FullName /Y
-        
-        if( -not $userExists )
-        {
-            $user = Get-WmiLocalUserAccount -Username $Username
-            $user.PasswordExpires = $false
-            $user.Put()
-        }
->>>>>>> 9ef2942d
-    }
-}
+# Copyright 2012 Aaron Jensen
+# 
+# Licensed under the Apache License, Version 2.0 (the "License");
+# you may not use this file except in compliance with the License.
+# You may obtain a copy of the License at
+# 
+#     http://www.apache.org/licenses/LICENSE-2.0
+# 
+# Unless required by applicable law or agreed to in writing, software
+# distributed under the License is distributed on an "AS IS" BASIS,
+# WITHOUT WARRANTIES OR CONDITIONS OF ANY KIND, either express or implied.
+# See the License for the specific language governing permissions and
+# limitations under the License.
+
+function Install-User
+{
+    <#
+    .SYNOPSIS
+    Installs a *local* user account.
+
+    .DESCRIPTION
+    Creates a new *local* user account, or, if the account already exists, updates its password and description.  In both cases, the users password is set to never expire.  This should probably be a parameter.  Send us a patch! 
+
+    .EXAMPLE
+    Install-User -Username LSkywalker -Password "whydidn'tyoutellme" -Description "Luke Skywalker's account."
+
+    Creates a new `LSkywalker` user account with the given password and description.  Luke's password is set ot never expire.  
+    #>
+    [CmdletBinding(SupportsShouldProcess=$true)]
+    param(
+        [Parameter(Mandatory=$true)]
+        [ValidateLength(1,20)]
+        [string]
+        # The username for the user.
+        $Username,
+        
+        [Parameter(Mandatory=$true)]
+        [string]
+        # The user's password.
+        $Password,
+        
+        [string]
+        # A description of the user.
+        $Description,
+        
+        [string]
+        # The full name of the user.
+        $FullName,
+
+        [Switch]
+        # Set to true if the user's password should expire.
+        $PasswordExpires
+    )
+
+    # http://msdn.microsoft.com/en-us/library/windows/desktop/aa772300.aspx
+    $ADS_UF_ACCOUNTDISABLE     = 0x00002
+    $ADS_UF_LOCKOUT            = 0x00010
+    $ADS_UF_PASSWD_NOTREQD     = 0x00020
+    $ADS_UF_PASSWD_CANT_CHANGE = 0x00040
+    $ADS_UF_DONT_EXPIRE_PASSWD = 0x10000
+    
+    $userExists = Test-User -Username $username
+
+    $computerEntry = [adsi]('WinNT://{0}' -f $env:COMPUTERNAME)
+    if( $userExists )
+    {
+        $operation = 'update'
+        $logAction = 'Updating'
+        $user = $computerEntry.Children | 
+                    Where-Object { $_.Name -eq $Username }
+        if( -not $user )
+        {
+            Write-Error ('User ''{0}'' not found.' -f $Username)
+            return
+        }
+    }
+    else
+    {
+        $operation = 'create'
+        $logAction = 'Creating'
+        $user = $computerEntry.Create( 'User', $Username )
+    }
+
+    $user.SetPassword( $Password )
+    $user.Put( 'Description', $Description )
+    $user.Put( 'FullName', $FullName )
+
+    $userFlags = $user.UserFlags.Value
+    if( $PasswordExpires )
+    {
+        $userFlags = $userFlags -band -bnot $ADS_UF_DONT_EXPIRE_PASSWD
+    }
+    else
+    {
+        $userFlags = $userFlags -bor $ADS_UF_DONT_EXPIRE_PASSWD
+    }
+    $user.Put( 'UserFlags', $userFlags )
+
+    if( $pscmdlet.ShouldProcess( $Username, "$operation local user" ) )
+    {
+        Write-Host "$logAction local user $Username."
+        $user.CommitChanges()
+    }
+}