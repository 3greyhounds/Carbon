--- conflicted
+++ resolved
@@ -1,75 +1,71 @@
-# Copyright 2012 Aaron Jensen
-# 
-# Licensed under the Apache License, Version 2.0 (the "License");
-# you may not use this file except in compliance with the License.
-# You may obtain a copy of the License at
-# 
-#     http://www.apache.org/licenses/LICENSE-2.0
-# 
-# Unless required by applicable law or agreed to in writing, software
-# distributed under the License is distributed on an "AS IS" BASIS,
-# WITHOUT WARRANTIES OR CONDITIONS OF ANY KIND, either express or implied.
-# See the License for the specific language governing permissions and
-# limitations under the License.
-
-function Revoke-ServicePermission
-{
-    <#
-    .SYNOPSIS
-    Removes all permissions an identity has to manage a service.
-    
-    .DESCRIPTION
-    No permissions are left behind.  This is an all or nothing operation, baby!
-    
-    .LINK
-    Get-ServicePermission
-    
-    .LINK
-    Grant-ServicePermission
-    
-    .EXAMPLE
-    Revoke-ServicePermission -Name 'Hyperdrive` -Identity 'CLOUDCITY\LCalrissian'
-    
-    Removes all of Lando's permissions to control the `Hyperdrive` service.
-    #>
-    [CmdletBinding()]
-    param(
-        [Parameter(Mandatory=$true)]
-        [string]
-        # The service.
-        $Name,
-        
-        [Parameter(Mandatory=$true)]
-        [string]
-        # The identity whose permissions are being revoked.
-        $Identity
-    )
-    
-    Set-StrictMode -Version 'Latest'
-
-    $account = Resolve-Identity -Name $Identity
-    if( -not $account )
-    {
-        return
-    }
-    
-    if( -not (Assert-Service -Name $Name) )
-    {
-        return
-    }
-    
-    if( (Get-ServicePermission -Name $Name -Identity $account.FullName) )
-    {
-<<<<<<< HEAD
-        Write-Host ("Revoking {0}'s {1} service permissions." -f $account.FullName,$Name)
-=======
-        Write-Verbose ("Revoking {0}'s {1} service permissions." -f $rIdentity,$Name)
->>>>>>> fc9edd04
-        
-        $dacl = Get-ServiceAcl -Name $Name
-        $dacl.Purge( $account.Sid )
-        
-        Set-ServiceAcl -Name $Name -Dacl $dacl
-    }
- }
+# Copyright 2012 Aaron Jensen
+# 
+# Licensed under the Apache License, Version 2.0 (the "License");
+# you may not use this file except in compliance with the License.
+# You may obtain a copy of the License at
+# 
+#     http://www.apache.org/licenses/LICENSE-2.0
+# 
+# Unless required by applicable law or agreed to in writing, software
+# distributed under the License is distributed on an "AS IS" BASIS,
+# WITHOUT WARRANTIES OR CONDITIONS OF ANY KIND, either express or implied.
+# See the License for the specific language governing permissions and
+# limitations under the License.
+
+function Revoke-ServicePermission
+{
+    <#
+    .SYNOPSIS
+    Removes all permissions an identity has to manage a service.
+    
+    .DESCRIPTION
+    No permissions are left behind.  This is an all or nothing operation, baby!
+    
+    .LINK
+    Get-ServicePermission
+    
+    .LINK
+    Grant-ServicePermission
+    
+    .EXAMPLE
+    Revoke-ServicePermission -Name 'Hyperdrive` -Identity 'CLOUDCITY\LCalrissian'
+    
+    Removes all of Lando's permissions to control the `Hyperdrive` service.
+    #>
+    [CmdletBinding()]
+    param(
+        [Parameter(Mandatory=$true)]
+        [string]
+        # The service.
+        $Name,
+        
+        [Parameter(Mandatory=$true)]
+        [string]
+        # The identity whose permissions are being revoked.
+        $Identity
+    )
+    
+    Set-StrictMode -Version 'Latest'
+
+    $account = Resolve-Identity -Name $Identity
+    if( -not $account )
+    {
+        return
+    }
+    
+    if( -not (Assert-Service -Name $Name) )
+    {
+        return
+    }
+    
+    if( (Get-ServicePermission -Name $Name -Identity $account.FullName) )
+    {
+        Write-Verbose ("Revoking {0}'s {1} service permissions." -f $account.FullName,$Name)
+        
+        $dacl = Get-ServiceAcl -Name $Name
+        $dacl.Purge( $account.Sid )
+        
+        Set-ServiceAcl -Name $Name -Dacl $dacl
+    }
+ }
  