--- conflicted
+++ resolved
@@ -1,417 +1,414 @@
-# Copyright 2012 Aaron Jensen
-# 
-# Licensed under the Apache License, Version 2.0 (the "License");
-# you may not use this file except in compliance with the License.
-# You may obtain a copy of the License at
-# 
-#     http://www.apache.org/licenses/LICENSE-2.0
-# 
-# Unless required by applicable law or agreed to in writing, software
-# distributed under the License is distributed on an "AS IS" BASIS,
-# WITHOUT WARRANTIES OR CONDITIONS OF ANY KIND, either express or implied.
-# See the License for the specific language governing permissions and
-# limitations under the License.
-
-function Install-Service
-{
-    <#
-    .SYNOPSIS
-    Installs a Windows service.
-
-    .DESCRIPTION
-    Installs a Windows service. If a service with the given name already exists, it is stopped, its configuration is updated to match the parameters passed in, and then re-started. A `ServiceController` object is returned. If the service's configuration is unchanged, the function returns nothing without making any changes. Settings whose parameters are omitted are reset to their default values.
-    
-    By default, the service is installed to run as `NetworkService`. Set the `Username` and `Password` arguments to run as a different account. This user will be granted the logon as a service right. To run as a system account other than `NetworkService`, provide just the account's name as the `UserName` parameter, and omit the `Password` parameter.
-
-    The minimum required information to install a service is its name and path.
-
-    [Managed service accounts and virtual accounts](http://technet.microsoft.com/en-us/library/dd548356.aspx) should be supported (we don't know how to test, so can't be sure).  Simply omit the `-Password` parameter when providing a custom account name with the `-Username` parameter.
-
-    `Manual` services are not started. `Automatic` services are started after installation. If an existing manual service is started when configuration begins, it is re-started after re-configured.
-
-    .LINK
-    Carbon_Service
-
-    .LINK
-    Uninstall-Service
-
-    .LINK
-    http://technet.microsoft.com/en-us/library/dd548356.aspx
-
-    .EXAMPLE
-    Install-Service -Name DeathStar -Path C:\ALongTimeAgo\InAGalaxyFarFarAway\DeathStar.exe
-
-    Installs the Death Star service, which runs the service executable at `C:\ALongTimeAgo\InAGalaxyFarFarAway\DeathStar.exe`.  The service runs as `NetworkService` and will start automatically.
-
-    .EXAMPLE
-    Install-Service -Name DeathStar -Path C:\ALongTimeAgo\InAGalaxyFarFarAway\DeathStar.exe -StartupType Manual
-
-    Install the Death Star service to startup manually.  You certainly don't want the thing roaming the galaxy, destroying thing willy-nilly, do you?
-
-    .EXAMPLE
-    Install-Service -Name DeathStar -Path C:\ALongTimeAgo\InAGalaxyFarFarAway\DeathStar.exe -Username EMPIRE\wtarkin -Password 5irewh3nready
-
-    Installs the Death Star service to run as Grand Moff Tarkin, who is given the log on as a service right.
-
-    .EXAMPLE
-    Install-Service -Name DeathStar -Path C:\ALongTimeAgo\InAGalaxyFarFarAway\DeathStar.exe -Username SYSTEM
-
-    Demonstrates how to install a service to run as a system account other than `NetworkService`. Installs the DeathStart service to run as the local `System` account.
-
-    .EXAMPLE
-    Install-Service -Name DeathStar -Path C:\ALongTimeAgo\InAGalaxyFarFarAway\DeathStar.exe -OnFirstFailure RunCommand -RunCommandDelay 5000 -Command 'engage_hyperdrive.exe "Corruscant"' -OnSecondFailure Restart -RestartDelay 30000 -OnThirdFailure Reboot -RebootDelay 120000 -ResetFailureCount (60*60*24)
-
-    Demonstrates how to control the service's failure actions. On the first failure, Windows will run the `engage-hyperdrive.exe "Corruscant"` command after 5 seconds (`5,000` milliseconds). On the second failure, Windows will restart the service after 30 seconds (`30,000` milliseconds). On the third failure, Windows will reboot after two minutes (`120,000` milliseconds). The failure count gets reset once a day (`60*60*24` seconds).
-    #>
-    [CmdletBinding(SupportsShouldProcess=$true,DefaultParameterSetName='NetworkServiceAccount')]
-    param(
-        [Parameter(Mandatory=$true)]
-        [string]
-        # The name of the service.
-        $Name,
-        
-        [Parameter(Mandatory=$true)]
-        [string]
-        # The path to the service.
-        $Path,
-        
-        [ServiceProcess.ServiceStartMode]
-        # The startup type: automatic, manual, or disabled.  Default is automatic.
-        $StartupType = [ServiceProcess.ServiceStartMode]::Automatic,
-        
-        [Carbon.Service.FailureAction]
-        # What to do on the service's first failure.  Default is to take no action.
-        $OnFirstFailure = [Carbon.Service.FailureAction]::TakeNoAction,
-        
-        [Carbon.Service.FailureAction]
-        # What to do on the service's second failure. Default is to take no action.
-        $OnSecondFailure = [Carbon.Service.FailureAction]::TakeNoAction,
-        
-        [Carbon.Service.FailureAction]
-        # What to do on the service' third failure.  Default is to take no action.
-        $OnThirdFailure = [Carbon.Service.FailureAction]::TakeNoAction,
-
-        [int]
-        # How many seconds after which the failure count is reset to 0.
-        $ResetFailureCount = 0,
-        
-        [int]
-        # How many milliseconds to wait before restarting the service.  Default is 60,0000, or 1 minute.
-        $RestartDelay = 60000,
-        
-        [int]
-        # How many milliseconds to wait before handling the second failure.  Default is 60,000 or 1 minute.
-        $RebootDelay = 60000,
-
-        [Alias('Dependencies')]
-        [string[]]
-        # What other services does this service depend on?
-        $Dependency,
-        
-        [string]
-        # The command to run when a service fails, including path to the command and arguments.
-        $Command,
-        
-        [int]
-        # How many milliseconds to wait before running the failure command. Default is 0, or immediately.
-        $RunCommandDelay = 0,
-        
-        [Parameter(ParameterSetName='CustomAccount',Mandatory=$true)]
-        [string]
-        # The user the service should run as. Default is NetworkService.
-        $Username,
-        
-        [Parameter(ParameterSetName='CustomAccount')]
-        [string]
-        # The user's password.
-        $Password,
-
-        [Switch]
-        # Update the service even if there are no changes.
-        $Force
-    )
-
-    Set-StrictMode -Version 'Latest'
-
-    function ConvertTo-FailureActionArg($action)
-    {
-        if( $action -eq 'Reboot' )
-        {
-            return "reboot/{0}" -f $RebootDelay
-        }
-        elseif( $action -eq 'Restart' )
-        {
-            return "restart/{0}" -f $RestartDelay
-        }
-        elseif( $action -eq 'RunCommand' )
-        {
-            return 'run/{0}' -f $RunCommandDelay
-        }
-        elseif( $action -eq 'TakeNoAction' )
-        {
-            return '""/0'
-        }
-        else
-        {
-            Write-Error "Service failure action '$action' not found/recognized."
-            return ''
-        }
-    }
-
-    if( $PSCmdlet.ParameterSetName -eq 'CustomAccount' )
-    {
-        $identity = Resolve-Identity -Name $Username
-        if( -not $identity )
-        {
-            Write-Error ("Service identity '{0}' not found." -f $Username)
-            return
-        }
-    }
-    else
-    {
-        $identity = Resolve-Identity "NetworkService"
-    }
-    
-    $doInstall = $false
-    if( -not $Force -and (Test-Service -Name $Name) )
-    {
-        Write-Verbose ('Service {0} exists. Checking if configuration has changed.' -f $Name)
-        $service = Get-Service -Name $Name
-        $serviceConfig = Get-ServiceConfiguration -Name $Name
-        $dependedOnServiceNames = $service.ServicesDependedOn | Select-Object -ExpandProperty 'Name'
-
-        Write-Verbose ('[{0}] Path              {1} | {2}' -f $Name,$serviceConfig.Path,$Path)
-        Write-Verbose ('[{0}] OnFirstFailure    {1} | {2}' -f $Name,$serviceConfig.FirstFailure,$OnFirstFailure)
-        Write-Verbose ('[{0}] OnSecondFailure   {1} | {2}' -f $Name,$serviceConfig.SecondFailure,$OnSecondFailure)
-        Write-Verbose ('[{0}] OnThirdFailure    {1} | {2}' -f $Name,$serviceConfig.ThirdFailure,$OnThirdFailure)
-        Write-Verbose ('[{0}] ResetFailureCount {1} | {2}' -f $Name,$serviceConfig.ResetPeriod,$ResetFailureCount)
-
-        $doInstall = $service.Path -ne $Path -or 
-                     $serviceConfig.FirstFailure -ne $OnFirstFailure -or
-                     $serviceConfig.SecondFailure -ne $OnSecondFailure -or
-                     $serviceConfig.ThirdFailure -ne $OnThirdFailure -or
-                     $serviceConfig.ResetPeriod -ne $ResetFailureCount
-        
-        $failureActions = $OnFirstFailure,$OnSecondFailure,$OnThirdFailure
-        if( -not $doInstall )
-        {
-            if( $failureActions | Where-Object { $_ -eq [Carbon.Service.FailureAction]::Reboot } )
-            {
-                Write-Verbose ('[{0}] RebootDelay       {1} | {2}' -f $Name,$serviceConfig.RebootDelay,$RebootDelay)
-                $doInstall = $serviceConfig.RebootDelay -ne $RebootDelay
-            }
-        }
-
-        if( -not $doInstall )
-        {
-            if( $failureActions | Where-Object { $_ -eq [Carbon.Service.FailureAction]::Restart } )
-            {
-                Write-Verbose ('[{0}] RestartDelay      {1} | {2}' -f $Name,$serviceConfig.RestartDelay,$RestartDelay)
-                $doInstall = $serviceConfig.RestartDelay -ne $RestartDelay
-            }
-        }
-
-        if( -not $doInstall )
-        {
-            if( $failureActions | Where-Object { $_ -eq [Carbon.Service.FailureAction]::RunCommand } )
-            {
-                Write-Verbose ('[{0}] Command           {1} | {2}' -f $Name,$serviceConfig.FailureProgram,$Command)
-                $doInstall = $serviceConfig.FailureProgram -ne $Command -or
-                             $serviceConfig.RunCommandDelay -ne $RunCommandDelay
-            }
-        }
-
-        if( -not $doInstall )
-        {
-            Write-Verbose ('[{0}] StartupType       {1} | {2}' -f $Name,$serviceConfig.StartType,$StartupType)
-            $doInstall = $service.StartMode -ne $StartupType
-        }
-
-        if( -not $doInstall )
-        {
-            Write-Verbose ('[{0}] Dependency        {1} | {2}' -f $Name,($dependedOnServiceNames -join ','),($Dependency -join ','))
-            if( $Dependency | Where-Object { $dependedOnServiceNames -notcontains $_ } )
-            {
-                $doInstall = $true
-            }
-
-            if( $dependedOnServiceNames | Where-Object { $Dependency -notcontains $_ } )
-            {
-                $doInstall = $true
-            }
-        }
-
-        if( -not $doInstall -and $PSCmdlet.ParameterSetName -eq 'CustomAccount' )
-        {
-            Write-Verbose ('[{0}] UserName          {1} | {2}' -f $Name,$serviceConfig.UserName,$identity.FullName)
-            $doinstall = $serviceConfig.UserName -ne $identity.FullName
-        }
-    }
-    else
-    {
-        $doInstall = $true
-    }
-
-    if( -not $doInstall )
-    {
-        Write-Verbose ('Skipping {0} service configuration: settings unchanged.' -f $Name)
-        return
-    }
-
-    if( -not (Test-Path -Path $Path -PathType Leaf) )
-    {
-        Write-Warning ('Service ''{0}'' executable ''{1}'' not found.' -f $Name,$Path)
-    }
-    else
-    {
-        $Path = Resolve-Path -Path $Path | Select-Object -ExpandProperty ProviderPath
-    }
-
-    if( $Dependency )
-    {
-        $missingDependencies = $false
-        $Dependency | 
-            ForEach-Object {
-                if( -not (Test-Service -Name $_) )
-                {
-                    Write-Error ('Dependent service {0} not found.' -f $_)
-                    $missingDependencies = $true
-                }
-            }
-        if( $missingDependencies )
-        {
-            return
-        }
-    }
-    
-    $sc = Join-Path $env:WinDir system32\sc.exe -Resolve
-    
-    $startArg = 'auto'
-    if( $StartupType -eq 'Manual' )
-    {
-        $startArg = 'demand'
-    }
-    elseif( $StartupType -eq 'Disabled' )
-    {
-        $startArg = 'disabled'
-    }
-    
-    $passwordArgName = ''
-    $passwordArgValue = ''
-    if( $PSCmdlet.ParameterSetName -eq 'CustomAccount' )
-    {
-        if( $PSBoundParameters.ContainsKey( 'Password' ) )
-        {
-            $passwordArgName = 'password='
-            $passwordArgValue = $Password
-        }
-        
-        if( $PSCmdlet.ShouldProcess( $identity.FullName, "grant the log on as a service right" ) )
-        {
-            Grant-Privilege -Identity $identity.FullName -Privilege SeServiceLogonRight
-        }
-    }
-    
-    if( $PSCmdlet.ShouldProcess( $Path, ('grant {0} ReadAndExecute permissions' -f $identity.FullName) ) )
-    {
-        Grant-Permission -Identity $identity.FullName -Permission ReadAndExecute -Path $Path
-    }
-    
-    $service = Get-Service -Name $Name -ErrorAction Ignore
-    
-    $operation = 'create'
-    $serviceIsRunningStatus = @(
-                                  [ServiceProcess.ServiceControllerStatus]::Running,
-                                  [ServiceProcess.ServiceControllerStatus]::StartPending
-                               )
-
-    $restartService = ($StartupType -eq [ServiceProcess.ServiceStartMode]::Automatic)
-    if( $service )
-    {
-        $restartService = ( $restartService -or ($serviceIsRunningStatus -contains $service.Status) )
-
-        $stopSuccessful = $false
-        if( $service.CanStop )
-        {
-            Stop-Service -Name $Name -Force -ErrorAction Ignore
-            if( $? )
-            {
-                $service.WaitForStatus( 'Stopped' )
-                $stopSuccessful = $true
-            }
-
-            if( (Get-Service -Name $Name).Status -eq [ServiceProcess.ServiceControllerStatus]::Stopped )
-            {
-                $stopSuccessful = $true
-            }
-        }
-        
-        if( -not $stopSuccessful )
-        {
-            Write-Warning "Unable to stop service '$Name' before applying config changes.  You may need to restart this service manually for any changes to take affect."
-        }
-        $operation = 'config'
-    }
-    
-    $dependencyArgValue = '""'
-    if( $Dependency )
-    {
-        $dependencyArgValue = $Dependency -join '/'
-    }
-
-    if( $PSCmdlet.ShouldProcess( "$Name [$Path]", "$operation service" ) )
-    {
-        & $sc $operation $Name binPath= $Path start= $startArg obj= $identity.FullName $passwordArgName $passwordArgValue depend= $dependencyArgValue
-        if( $LastExitCode -ne 0 )
-        {
-            Write-Error "$sc failed $operation and returned '$LastExitCode'."
-        }
-    }
-    
-    $firstAction = ConvertTo-FailureActionArg $OnFirstFailure
-    $secondAction = ConvertTo-FailureActionArg $OnSecondFailure
-    $thirdAction = ConvertTo-FailureActionArg $OnThirdFailure
-
-    if( -not $Command )
-    {
-        $Command = '""'
-    }
-
-    if( $PSCmdlet.ShouldProcess( $Name, "setting service failure actions" ) )
-    {
-        & $sc failure $Name reset= $ResetFailureCount actions= $firstAction/$secondAction/$thirdAction command= $Command
-        if( $LastExitCode -ne 0 )
-        {
-            Write-Error "$sc failed when setting failure actions and returned '$LastExitCode'."
-        }
-    }
-        
-    if( $restartService )
-    {
-        if( $PSCmdlet.ShouldProcess( $Name, 'start service' ) )
-        {
-            Start-Service -Name $Name -Verbose:$VerbosePreference
-            if( (Get-Service -Name $Name).Status -ne [ServiceProcess.ServiceControllerStatus]::Running )
-            {
-                if( $PSCmdlet.ParameterSetName -eq 'CustomAccount' -and -not $PSBoundParameters.ContainsKey('Password') )
-                {
-                    Write-Warning ('Service ''{0}'' didn''t start and you didn''t supply a password to Install-Service.  Is ''{1}'' a managed service account or virtual account? (See http://technet.microsoft.com/en-us/library/dd548356.aspx.)  If not, please provide the account''s password with the `-Password` parameter.' -f $Name,$Username)
-                }
-                else
-                {
-                    Write-Warning ('Failed to re-start service ''{0}''.' -f $Name)
-                }
-            }
-        }
-    }
-<<<<<<< HEAD
-
-    Get-Service -Name $Name -ErrorAction Ignore
-=======
-    else
-    {
-        Write-Verbose ('Not re-starting {0} service. Its startup type is {0} and it wasn''t running when configuration began.' -f $Name,$StartupType)
-    }
-
->>>>>>> 8ac845b3
-}
+# Copyright 2012 Aaron Jensen
+# 
+# Licensed under the Apache License, Version 2.0 (the "License");
+# you may not use this file except in compliance with the License.
+# You may obtain a copy of the License at
+# 
+#     http://www.apache.org/licenses/LICENSE-2.0
+# 
+# Unless required by applicable law or agreed to in writing, software
+# distributed under the License is distributed on an "AS IS" BASIS,
+# WITHOUT WARRANTIES OR CONDITIONS OF ANY KIND, either express or implied.
+# See the License for the specific language governing permissions and
+# limitations under the License.
+
+function Install-Service
+{
+    <#
+    .SYNOPSIS
+    Installs a Windows service.
+
+    .DESCRIPTION
+    Installs a Windows service. If a service with the given name already exists, it is stopped, its configuration is updated to match the parameters passed in, and then re-started. A `ServiceController` object is returned. If the service's configuration is unchanged, the function returns nothing without making any changes. Settings whose parameters are omitted are reset to their default values.
+    
+    By default, the service is installed to run as `NetworkService`. Set the `Username` and `Password` arguments to run as a different account. This user will be granted the logon as a service right. To run as a system account other than `NetworkService`, provide just the account's name as the `UserName` parameter, and omit the `Password` parameter.
+
+    The minimum required information to install a service is its name and path.
+
+    [Managed service accounts and virtual accounts](http://technet.microsoft.com/en-us/library/dd548356.aspx) should be supported (we don't know how to test, so can't be sure).  Simply omit the `-Password` parameter when providing a custom account name with the `-Username` parameter.
+
+    `Manual` services are not started. `Automatic` services are started after installation. If an existing manual service is started when configuration begins, it is re-started after re-configured.
+
+
+    .LINK
+    Carbon_Service
+
+    .LINK
+    Uninstall-Service
+
+    .LINK
+    http://technet.microsoft.com/en-us/library/dd548356.aspx
+
+    .EXAMPLE
+    Install-Service -Name DeathStar -Path C:\ALongTimeAgo\InAGalaxyFarFarAway\DeathStar.exe
+
+    Installs the Death Star service, which runs the service executable at `C:\ALongTimeAgo\InAGalaxyFarFarAway\DeathStar.exe`.  The service runs as `NetworkService` and will start automatically.
+
+    .EXAMPLE
+    Install-Service -Name DeathStar -Path C:\ALongTimeAgo\InAGalaxyFarFarAway\DeathStar.exe -StartupType Manual
+
+    Install the Death Star service to startup manually.  You certainly don't want the thing roaming the galaxy, destroying thing willy-nilly, do you?
+
+    .EXAMPLE
+    Install-Service -Name DeathStar -Path C:\ALongTimeAgo\InAGalaxyFarFarAway\DeathStar.exe -Username EMPIRE\wtarkin -Password 5irewh3nready
+
+    Installs the Death Star service to run as Grand Moff Tarkin, who is given the log on as a service right.
+
+    .EXAMPLE
+    Install-Service -Name DeathStar -Path C:\ALongTimeAgo\InAGalaxyFarFarAway\DeathStar.exe -Username SYSTEM
+
+    Demonstrates how to install a service to run as a system account other than `NetworkService`. Installs the DeathStart service to run as the local `System` account.
+
+    .EXAMPLE
+    Install-Service -Name DeathStar -Path C:\ALongTimeAgo\InAGalaxyFarFarAway\DeathStar.exe -OnFirstFailure RunCommand -RunCommandDelay 5000 -Command 'engage_hyperdrive.exe "Corruscant"' -OnSecondFailure Restart -RestartDelay 30000 -OnThirdFailure Reboot -RebootDelay 120000 -ResetFailureCount (60*60*24)
+
+    Demonstrates how to control the service's failure actions. On the first failure, Windows will run the `engage-hyperdrive.exe "Corruscant"` command after 5 seconds (`5,000` milliseconds). On the second failure, Windows will restart the service after 30 seconds (`30,000` milliseconds). On the third failure, Windows will reboot after two minutes (`120,000` milliseconds). The failure count gets reset once a day (`60*60*24` seconds).
+    #>
+    [CmdletBinding(SupportsShouldProcess=$true,DefaultParameterSetName='NetworkServiceAccount')]
+    param(
+        [Parameter(Mandatory=$true)]
+        [string]
+        # The name of the service.
+        $Name,
+        
+        [Parameter(Mandatory=$true)]
+        [string]
+        # The path to the service.
+        $Path,
+        
+        [ServiceProcess.ServiceStartMode]
+        # The startup type: automatic, manual, or disabled.  Default is automatic.
+        $StartupType = [ServiceProcess.ServiceStartMode]::Automatic,
+        
+        [Carbon.Service.FailureAction]
+        # What to do on the service's first failure.  Default is to take no action.
+        $OnFirstFailure = [Carbon.Service.FailureAction]::TakeNoAction,
+        
+        [Carbon.Service.FailureAction]
+        # What to do on the service's second failure. Default is to take no action.
+        $OnSecondFailure = [Carbon.Service.FailureAction]::TakeNoAction,
+        
+        [Carbon.Service.FailureAction]
+        # What to do on the service' third failure.  Default is to take no action.
+        $OnThirdFailure = [Carbon.Service.FailureAction]::TakeNoAction,
+
+        [int]
+        # How many seconds after which the failure count is reset to 0.
+        $ResetFailureCount = 0,
+        
+        [int]
+        # How many milliseconds to wait before restarting the service.  Default is 60,0000, or 1 minute.
+        $RestartDelay = 60000,
+        
+        [int]
+        # How many milliseconds to wait before handling the second failure.  Default is 60,000 or 1 minute.
+        $RebootDelay = 60000,
+
+        [Alias('Dependencies')]
+        [string[]]
+        # What other services does this service depend on?
+        $Dependency,
+        
+        [string]
+        # The command to run when a service fails, including path to the command and arguments.
+        $Command,
+        
+        [int]
+        # How many milliseconds to wait before running the failure command. Default is 0, or immediately.
+        $RunCommandDelay = 0,
+        
+        [Parameter(ParameterSetName='CustomAccount',Mandatory=$true)]
+        [string]
+        # The user the service should run as. Default is NetworkService.
+        $Username,
+        
+        [Parameter(ParameterSetName='CustomAccount')]
+        [string]
+        # The user's password.
+        $Password,
+
+        [Switch]
+        # Update the service even if there are no changes.
+        $Force
+    )
+
+    Set-StrictMode -Version 'Latest'
+
+    function ConvertTo-FailureActionArg($action)
+    {
+        if( $action -eq 'Reboot' )
+        {
+            return "reboot/{0}" -f $RebootDelay
+        }
+        elseif( $action -eq 'Restart' )
+        {
+            return "restart/{0}" -f $RestartDelay
+        }
+        elseif( $action -eq 'RunCommand' )
+        {
+            return 'run/{0}' -f $RunCommandDelay
+        }
+        elseif( $action -eq 'TakeNoAction' )
+        {
+            return '""/0'
+        }
+        else
+        {
+            Write-Error "Service failure action '$action' not found/recognized."
+            return ''
+        }
+    }
+
+    if( $PSCmdlet.ParameterSetName -eq 'CustomAccount' )
+    {
+        $identity = Resolve-Identity -Name $Username
+        if( -not $identity )
+        {
+            Write-Error ("Service identity '{0}' not found." -f $Username)
+            return
+        }
+    }
+    else
+    {
+        $identity = Resolve-Identity "NetworkService"
+    }
+    
+    $doInstall = $false
+    if( -not $Force -and (Test-Service -Name $Name) )
+    {
+        Write-Verbose ('Service {0} exists. Checking if configuration has changed.' -f $Name)
+        $service = Get-Service -Name $Name
+        $serviceConfig = Get-ServiceConfiguration -Name $Name
+        $dependedOnServiceNames = $service.ServicesDependedOn | Select-Object -ExpandProperty 'Name'
+
+        Write-Verbose ('[{0}] Path              {1} | {2}' -f $Name,$serviceConfig.Path,$Path)
+        Write-Verbose ('[{0}] OnFirstFailure    {1} | {2}' -f $Name,$serviceConfig.FirstFailure,$OnFirstFailure)
+        Write-Verbose ('[{0}] OnSecondFailure   {1} | {2}' -f $Name,$serviceConfig.SecondFailure,$OnSecondFailure)
+        Write-Verbose ('[{0}] OnThirdFailure    {1} | {2}' -f $Name,$serviceConfig.ThirdFailure,$OnThirdFailure)
+        Write-Verbose ('[{0}] ResetFailureCount {1} | {2}' -f $Name,$serviceConfig.ResetPeriod,$ResetFailureCount)
+
+        $doInstall = $service.Path -ne $Path -or 
+                     $serviceConfig.FirstFailure -ne $OnFirstFailure -or
+                     $serviceConfig.SecondFailure -ne $OnSecondFailure -or
+                     $serviceConfig.ThirdFailure -ne $OnThirdFailure -or
+                     $serviceConfig.ResetPeriod -ne $ResetFailureCount
+        
+        $failureActions = $OnFirstFailure,$OnSecondFailure,$OnThirdFailure
+        if( -not $doInstall )
+        {
+            if( $failureActions | Where-Object { $_ -eq [Carbon.Service.FailureAction]::Reboot } )
+            {
+                Write-Verbose ('[{0}] RebootDelay       {1} | {2}' -f $Name,$serviceConfig.RebootDelay,$RebootDelay)
+                $doInstall = $serviceConfig.RebootDelay -ne $RebootDelay
+            }
+        }
+
+        if( -not $doInstall )
+        {
+            if( $failureActions | Where-Object { $_ -eq [Carbon.Service.FailureAction]::Restart } )
+            {
+                Write-Verbose ('[{0}] RestartDelay      {1} | {2}' -f $Name,$serviceConfig.RestartDelay,$RestartDelay)
+                $doInstall = $serviceConfig.RestartDelay -ne $RestartDelay
+            }
+        }
+
+        if( -not $doInstall )
+        {
+            if( $failureActions | Where-Object { $_ -eq [Carbon.Service.FailureAction]::RunCommand } )
+            {
+                Write-Verbose ('[{0}] Command           {1} | {2}' -f $Name,$serviceConfig.FailureProgram,$Command)
+                $doInstall = $serviceConfig.FailureProgram -ne $Command -or
+                             $serviceConfig.RunCommandDelay -ne $RunCommandDelay
+            }
+        }
+
+        if( -not $doInstall )
+        {
+            Write-Verbose ('[{0}] StartupType       {1} | {2}' -f $Name,$serviceConfig.StartType,$StartupType)
+            $doInstall = $service.StartMode -ne $StartupType
+        }
+
+        if( -not $doInstall )
+        {
+            Write-Verbose ('[{0}] Dependency        {1} | {2}' -f $Name,($dependedOnServiceNames -join ','),($Dependency -join ','))
+            if( $Dependency | Where-Object { $dependedOnServiceNames -notcontains $_ } )
+            {
+                $doInstall = $true
+            }
+
+            if( $dependedOnServiceNames | Where-Object { $Dependency -notcontains $_ } )
+            {
+                $doInstall = $true
+            }
+        }
+
+        if( -not $doInstall -and $PSCmdlet.ParameterSetName -eq 'CustomAccount' )
+        {
+            Write-Verbose ('[{0}] UserName          {1} | {2}' -f $Name,$serviceConfig.UserName,$identity.FullName)
+            $doinstall = $serviceConfig.UserName -ne $identity.FullName
+        }
+    }
+    else
+    {
+        $doInstall = $true
+    }
+
+    if( -not $doInstall )
+    {
+        Write-Verbose ('Skipping {0} service configuration: settings unchanged.' -f $Name)
+        return
+    }
+
+    if( -not (Test-Path -Path $Path -PathType Leaf) )
+    {
+        Write-Warning ('Service ''{0}'' executable ''{1}'' not found.' -f $Name,$Path)
+    }
+    else
+    {
+        $Path = Resolve-Path -Path $Path | Select-Object -ExpandProperty ProviderPath
+    }
+
+    if( $Dependency )
+    {
+        $missingDependencies = $false
+        $Dependency | 
+            ForEach-Object {
+                if( -not (Test-Service -Name $_) )
+                {
+                    Write-Error ('Dependent service {0} not found.' -f $_)
+                    $missingDependencies = $true
+                }
+            }
+        if( $missingDependencies )
+        {
+            return
+        }
+    }
+    
+    $sc = Join-Path $env:WinDir system32\sc.exe -Resolve
+    
+    $startArg = 'auto'
+    if( $StartupType -eq 'Manual' )
+    {
+        $startArg = 'demand'
+    }
+    elseif( $StartupType -eq 'Disabled' )
+    {
+        $startArg = 'disabled'
+    }
+    
+    $passwordArgName = ''
+    $passwordArgValue = ''
+    if( $PSCmdlet.ParameterSetName -eq 'CustomAccount' )
+    {
+        if( $PSBoundParameters.ContainsKey( 'Password' ) )
+        {
+            $passwordArgName = 'password='
+            $passwordArgValue = $Password
+        }
+        
+        if( $PSCmdlet.ShouldProcess( $identity.FullName, "grant the log on as a service right" ) )
+        {
+            Grant-Privilege -Identity $identity.FullName -Privilege SeServiceLogonRight
+        }
+    }
+    
+    if( $PSCmdlet.ShouldProcess( $Path, ('grant {0} ReadAndExecute permissions' -f $identity.FullName) ) )
+    {
+        Grant-Permission -Identity $identity.FullName -Permission ReadAndExecute -Path $Path
+    }
+    
+    $service = Get-Service -Name $Name -ErrorAction Ignore
+    
+    $operation = 'create'
+    $serviceIsRunningStatus = @(
+                                  [ServiceProcess.ServiceControllerStatus]::Running,
+                                  [ServiceProcess.ServiceControllerStatus]::StartPending
+                               )
+
+    $restartService = ($StartupType -eq [ServiceProcess.ServiceStartMode]::Automatic)
+    if( $service )
+    {
+        $restartService = ( $restartService -or ($serviceIsRunningStatus -contains $service.Status) )
+
+        $stopSuccessful = $false
+        if( $service.CanStop )
+        {
+            Stop-Service -Name $Name -Force -ErrorAction Ignore
+            if( $? )
+            {
+                $service.WaitForStatus( 'Stopped' )
+                $stopSuccessful = $true
+            }
+
+            if( (Get-Service -Name $Name).Status -eq [ServiceProcess.ServiceControllerStatus]::Stopped )
+            {
+                $stopSuccessful = $true
+            }
+        }
+        
+        if( -not $stopSuccessful )
+        {
+            Write-Warning "Unable to stop service '$Name' before applying config changes.  You may need to restart this service manually for any changes to take affect."
+        }
+        $operation = 'config'
+    }
+    
+    $dependencyArgValue = '""'
+    if( $Dependency )
+    {
+        $dependencyArgValue = $Dependency -join '/'
+    }
+
+    if( $PSCmdlet.ShouldProcess( "$Name [$Path]", "$operation service" ) )
+    {
+        & $sc $operation $Name binPath= $Path start= $startArg obj= $identity.FullName $passwordArgName $passwordArgValue depend= $dependencyArgValue
+        if( $LastExitCode -ne 0 )
+        {
+            Write-Error "$sc failed $operation and returned '$LastExitCode'."
+        }
+    }
+    
+    $firstAction = ConvertTo-FailureActionArg $OnFirstFailure
+    $secondAction = ConvertTo-FailureActionArg $OnSecondFailure
+    $thirdAction = ConvertTo-FailureActionArg $OnThirdFailure
+
+    if( -not $Command )
+    {
+        $Command = '""'
+    }
+
+    if( $PSCmdlet.ShouldProcess( $Name, "setting service failure actions" ) )
+    {
+        & $sc failure $Name reset= $ResetFailureCount actions= $firstAction/$secondAction/$thirdAction command= $Command
+        if( $LastExitCode -ne 0 )
+        {
+            Write-Error "$sc failed when setting failure actions and returned '$LastExitCode'."
+        }
+    }
+        
+    if( $restartService )
+    {
+        if( $PSCmdlet.ShouldProcess( $Name, 'start service' ) )
+        {
+            Start-Service -Name $Name -Verbose:$VerbosePreference
+            if( (Get-Service -Name $Name).Status -ne [ServiceProcess.ServiceControllerStatus]::Running )
+            {
+                if( $PSCmdlet.ParameterSetName -eq 'CustomAccount' -and -not $PSBoundParameters.ContainsKey('Password') )
+                {
+                    Write-Warning ('Service ''{0}'' didn''t start and you didn''t supply a password to Install-Service.  Is ''{1}'' a managed service account or virtual account? (See http://technet.microsoft.com/en-us/library/dd548356.aspx.)  If not, please provide the account''s password with the `-Password` parameter.' -f $Name,$Username)
+                }
+                else
+                {
+                    Write-Warning ('Failed to re-start service ''{0}''.' -f $Name)
+                }
+            }
+        }
+    }
+    else
+    {
+        Write-Verbose ('Not re-starting {0} service. Its startup type is {0} and it wasn''t running when configuration began.' -f $Name,$StartupType)
+    }
+
+    Get-Service -Name $Name -ErrorAction Ignore
+}