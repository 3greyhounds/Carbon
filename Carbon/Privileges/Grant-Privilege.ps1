# Copyright 2012 Aaron Jensen
# 
# Licensed under the Apache License, Version 2.0 (the "License");
# you may not use this file except in compliance with the License.
# You may obtain a copy of the License at
# 
#     http://www.apache.org/licenses/LICENSE-2.0
# 
# Unless required by applicable law or agreed to in writing, software
# distributed under the License is distributed on an "AS IS" BASIS,
# WITHOUT WARRANTIES OR CONDITIONS OF ANY KIND, either express or implied.
# See the License for the specific language governing permissions and
# limitations under the License.

function Grant-Privilege
{
    <#
    .SYNOPSIS
    Grants an identity priveleges to perform system operations.
    
    .DESCRIPTION
<<<<<<< HEAD
    *Privilege names are **case-sensitive**.* The most current list of privileges can be found [on Microsoft's website](http://msdn.microsoft.com/en-us/library/windows/desktop/aa375728.aspx). Here is the most current list, as of November 2012:
=======
    *Privilege names are **case-sensitive**.* Valid privileges are documented on Microsoft's website: [Privilege Constants](http://msdn.microsoft.com/en-us/library/windows/desktop/bb530716.aspx) and [Account Right Constants](http://msdn.microsoft.com/en-us/library/windows/desktop/bb545671.aspx). Here is the most current list, as of August 2014:
>>>>>>> b1d96b59

     * SeAssignPrimaryTokenPrivilege
     * SeAuditPrivilege
     * SeBackupPrivilege
     * SeBatchLogonRight
     * SeChangeNotifyPrivilege
     * SeCreateGlobalPrivilege
     * SeCreatePagefilePrivilege
     * SeCreatePermanentPrivilege
     * SeCreateSymbolicLinkPrivilege
     * SeCreateTokenPrivilege
     * SeDebugPrivilege
     * SeDenyBatchLogonRight
     * SeDenyInteractiveLogonRight
     * SeDenyNetworkLogonRight
     * SeDenyRemoteInteractiveLogonRight
     * SeDenyServiceLogonRight
     * SeEnableDelegationPrivilege
     * SeImpersonatePrivilege
     * SeIncreaseBasePriorityPrivilege
     * SeIncreaseQuotaPrivilege
     * SeIncreaseWorkingSetPrivilege
     * SeInteractiveLogonRight
     * SeLoadDriverPrivilege
     * SeLockMemoryPrivilege
     * SeMachineAccountPrivilege
     * SeManageVolumePrivilege
     * SeNetworkLogonRight
     * SeProfileSingleProcessPrivilege
     * SeRelabelPrivilege
     * SeRemoteInteractiveLogonRight
     * SeRemoteShutdownPrivilege
     * SeRestorePrivilege
     * SeSecurityPrivilege
     * SeServiceLogonRight
     * SeShutdownPrivilege
     * SeSyncAgentPrivilege
     * SeSystemEnvironmentPrivilege
     * SeSystemProfilePrivilege
     * SeSystemtimePrivilege
     * SeTakeOwnershipPrivilege
     * SeTcbPrivilege
     * SeTimeZonePrivilege
     * SeTrustedCredManAccessPrivilege
     * SeUndockPrivilege
     * SeUnsolicitedInputPrivilege

    .LINK
    Get-Privilege
    
    .LINK
    Revoke-Privilege
    
    .LINK
    Test-Privilege
    
    .LINK
    http://msdn.microsoft.com/en-us/library/windows/desktop/bb530716.aspx
    
    .LINK
    http://msdn.microsoft.com/en-us/library/windows/desktop/bb545671.aspx
    
    .EXAMPLE
    Grant-Privilege -Identity Batcomputer -Privilege SeServiceLogonRight
    
    Grants the Batcomputer account the ability to logon as a service. *Privilege names are **case-sensitive**.*
    #>
    [CmdletBinding()]
    param(
        [Parameter(Mandatory=$true)]
        [string]
        # The identity to grant a privilege.
        $Identity,
        
        [Parameter(Mandatory=$true)]
        [string[]]
        # The privileges to grant. *Privilege names are **case-sensitive**.*
        $Privilege
    )

    Set-StrictMode -Version 'Latest'
    
    $account = Resolve-Identity -Name $Identity
    if( -not $account )
    {
        return
    }
    
    try
    {
        [Carbon.Security.Privilege]::GrantPrivileges( $account.FullName, $Privilege )
    }
    catch
    {
        $ex = $_.Exception
        do
        {
            if( $ex -is [ComponentModel.Win32Exception] -and $ex.Message -eq 'No such privilege. Indicates a specified privilege does not exist.' )
            {
                $msg = 'Failed to grant {0} {1} privilege(s): {2}  *Privilege names are **case-sensitive**.*' -f `
                        $account.FullName,($Privilege -join ','),$ex.Message
                Write-Error -Message $msg
                return
            }
            else
            {
                $ex = $ex.InnerException
            }
        }
        while( $ex )

        $ex = $_.Exception        
        Write-Error -Message ('Failed to grant {0} {1} privilege(s): {2}' -f $account.FullName,($Privilege -join ', '),$ex.Message)
        
        while( $ex.InnerException )
        {
            $ex = $ex.InnerException
            Write-Error -Exception $ex
        }
    }
}
<|MERGE_RESOLUTION|>--- conflicted
+++ resolved
@@ -1,147 +1,143 @@
-# Copyright 2012 Aaron Jensen
-# 
-# Licensed under the Apache License, Version 2.0 (the "License");
-# you may not use this file except in compliance with the License.
-# You may obtain a copy of the License at
-# 
-#     http://www.apache.org/licenses/LICENSE-2.0
-# 
-# Unless required by applicable law or agreed to in writing, software
-# distributed under the License is distributed on an "AS IS" BASIS,
-# WITHOUT WARRANTIES OR CONDITIONS OF ANY KIND, either express or implied.
-# See the License for the specific language governing permissions and
-# limitations under the License.
-
-function Grant-Privilege
-{
-    <#
-    .SYNOPSIS
-    Grants an identity priveleges to perform system operations.
-    
-    .DESCRIPTION
-<<<<<<< HEAD
-    *Privilege names are **case-sensitive**.* The most current list of privileges can be found [on Microsoft's website](http://msdn.microsoft.com/en-us/library/windows/desktop/aa375728.aspx). Here is the most current list, as of November 2012:
-=======
-    *Privilege names are **case-sensitive**.* Valid privileges are documented on Microsoft's website: [Privilege Constants](http://msdn.microsoft.com/en-us/library/windows/desktop/bb530716.aspx) and [Account Right Constants](http://msdn.microsoft.com/en-us/library/windows/desktop/bb545671.aspx). Here is the most current list, as of August 2014:
->>>>>>> b1d96b59
-
-     * SeAssignPrimaryTokenPrivilege
-     * SeAuditPrivilege
-     * SeBackupPrivilege
-     * SeBatchLogonRight
-     * SeChangeNotifyPrivilege
-     * SeCreateGlobalPrivilege
-     * SeCreatePagefilePrivilege
-     * SeCreatePermanentPrivilege
-     * SeCreateSymbolicLinkPrivilege
-     * SeCreateTokenPrivilege
-     * SeDebugPrivilege
-     * SeDenyBatchLogonRight
-     * SeDenyInteractiveLogonRight
-     * SeDenyNetworkLogonRight
-     * SeDenyRemoteInteractiveLogonRight
-     * SeDenyServiceLogonRight
-     * SeEnableDelegationPrivilege
-     * SeImpersonatePrivilege
-     * SeIncreaseBasePriorityPrivilege
-     * SeIncreaseQuotaPrivilege
-     * SeIncreaseWorkingSetPrivilege
-     * SeInteractiveLogonRight
-     * SeLoadDriverPrivilege
-     * SeLockMemoryPrivilege
-     * SeMachineAccountPrivilege
-     * SeManageVolumePrivilege
-     * SeNetworkLogonRight
-     * SeProfileSingleProcessPrivilege
-     * SeRelabelPrivilege
-     * SeRemoteInteractiveLogonRight
-     * SeRemoteShutdownPrivilege
-     * SeRestorePrivilege
-     * SeSecurityPrivilege
-     * SeServiceLogonRight
-     * SeShutdownPrivilege
-     * SeSyncAgentPrivilege
-     * SeSystemEnvironmentPrivilege
-     * SeSystemProfilePrivilege
-     * SeSystemtimePrivilege
-     * SeTakeOwnershipPrivilege
-     * SeTcbPrivilege
-     * SeTimeZonePrivilege
-     * SeTrustedCredManAccessPrivilege
-     * SeUndockPrivilege
-     * SeUnsolicitedInputPrivilege
-
-    .LINK
-    Get-Privilege
-    
-    .LINK
-    Revoke-Privilege
-    
-    .LINK
-    Test-Privilege
-    
-    .LINK
-    http://msdn.microsoft.com/en-us/library/windows/desktop/bb530716.aspx
-    
-    .LINK
-    http://msdn.microsoft.com/en-us/library/windows/desktop/bb545671.aspx
-    
-    .EXAMPLE
-    Grant-Privilege -Identity Batcomputer -Privilege SeServiceLogonRight
-    
-    Grants the Batcomputer account the ability to logon as a service. *Privilege names are **case-sensitive**.*
-    #>
-    [CmdletBinding()]
-    param(
-        [Parameter(Mandatory=$true)]
-        [string]
-        # The identity to grant a privilege.
-        $Identity,
-        
-        [Parameter(Mandatory=$true)]
-        [string[]]
-        # The privileges to grant. *Privilege names are **case-sensitive**.*
-        $Privilege
-    )
-
-    Set-StrictMode -Version 'Latest'
-    
-    $account = Resolve-Identity -Name $Identity
-    if( -not $account )
-    {
-        return
-    }
-    
-    try
-    {
-        [Carbon.Security.Privilege]::GrantPrivileges( $account.FullName, $Privilege )
-    }
-    catch
-    {
-        $ex = $_.Exception
-        do
-        {
-            if( $ex -is [ComponentModel.Win32Exception] -and $ex.Message -eq 'No such privilege. Indicates a specified privilege does not exist.' )
-            {
-                $msg = 'Failed to grant {0} {1} privilege(s): {2}  *Privilege names are **case-sensitive**.*' -f `
-                        $account.FullName,($Privilege -join ','),$ex.Message
-                Write-Error -Message $msg
-                return
-            }
-            else
-            {
-                $ex = $ex.InnerException
-            }
-        }
-        while( $ex )
-
-        $ex = $_.Exception        
-        Write-Error -Message ('Failed to grant {0} {1} privilege(s): {2}' -f $account.FullName,($Privilege -join ', '),$ex.Message)
-        
-        while( $ex.InnerException )
-        {
-            $ex = $ex.InnerException
-            Write-Error -Exception $ex
-        }
-    }
-}
+# Copyright 2012 Aaron Jensen
+# 
+# Licensed under the Apache License, Version 2.0 (the "License");
+# you may not use this file except in compliance with the License.
+# You may obtain a copy of the License at
+# 
+#     http://www.apache.org/licenses/LICENSE-2.0
+# 
+# Unless required by applicable law or agreed to in writing, software
+# distributed under the License is distributed on an "AS IS" BASIS,
+# WITHOUT WARRANTIES OR CONDITIONS OF ANY KIND, either express or implied.
+# See the License for the specific language governing permissions and
+# limitations under the License.
+
+function Grant-Privilege
+{
+    <#
+    .SYNOPSIS
+    Grants an identity priveleges to perform system operations.
+    
+    .DESCRIPTION
+    *Privilege names are **case-sensitive**.* Valid privileges are documented on Microsoft's website: [Privilege Constants](http://msdn.microsoft.com/en-us/library/windows/desktop/bb530716.aspx) and [Account Right Constants](http://msdn.microsoft.com/en-us/library/windows/desktop/bb545671.aspx). Here is the most current list, as of August 2014:
+
+     * SeAssignPrimaryTokenPrivilege
+     * SeAuditPrivilege
+     * SeBackupPrivilege
+     * SeBatchLogonRight
+     * SeChangeNotifyPrivilege
+     * SeCreateGlobalPrivilege
+     * SeCreatePagefilePrivilege
+     * SeCreatePermanentPrivilege
+     * SeCreateSymbolicLinkPrivilege
+     * SeCreateTokenPrivilege
+     * SeDebugPrivilege
+     * SeDenyBatchLogonRight
+     * SeDenyInteractiveLogonRight
+     * SeDenyNetworkLogonRight
+     * SeDenyRemoteInteractiveLogonRight
+     * SeDenyServiceLogonRight
+     * SeEnableDelegationPrivilege
+     * SeImpersonatePrivilege
+     * SeIncreaseBasePriorityPrivilege
+     * SeIncreaseQuotaPrivilege
+     * SeIncreaseWorkingSetPrivilege
+     * SeInteractiveLogonRight
+     * SeLoadDriverPrivilege
+     * SeLockMemoryPrivilege
+     * SeMachineAccountPrivilege
+     * SeManageVolumePrivilege
+     * SeNetworkLogonRight
+     * SeProfileSingleProcessPrivilege
+     * SeRelabelPrivilege
+     * SeRemoteInteractiveLogonRight
+     * SeRemoteShutdownPrivilege
+     * SeRestorePrivilege
+     * SeSecurityPrivilege
+     * SeServiceLogonRight
+     * SeShutdownPrivilege
+     * SeSyncAgentPrivilege
+     * SeSystemEnvironmentPrivilege
+     * SeSystemProfilePrivilege
+     * SeSystemtimePrivilege
+     * SeTakeOwnershipPrivilege
+     * SeTcbPrivilege
+     * SeTimeZonePrivilege
+     * SeTrustedCredManAccessPrivilege
+     * SeUndockPrivilege
+     * SeUnsolicitedInputPrivilege
+
+    .LINK
+    Get-Privilege
+    
+    .LINK
+    Revoke-Privilege
+    
+    .LINK
+    Test-Privilege
+    
+    .LINK
+    http://msdn.microsoft.com/en-us/library/windows/desktop/bb530716.aspx
+    
+    .LINK
+    http://msdn.microsoft.com/en-us/library/windows/desktop/bb545671.aspx
+    
+    .EXAMPLE
+    Grant-Privilege -Identity Batcomputer -Privilege SeServiceLogonRight
+    
+    Grants the Batcomputer account the ability to logon as a service. *Privilege names are **case-sensitive**.*
+    #>
+    [CmdletBinding()]
+    param(
+        [Parameter(Mandatory=$true)]
+        [string]
+        # The identity to grant a privilege.
+        $Identity,
+        
+        [Parameter(Mandatory=$true)]
+        [string[]]
+        # The privileges to grant. *Privilege names are **case-sensitive**.*
+        $Privilege
+    )
+
+    Set-StrictMode -Version 'Latest'
+    
+    $account = Resolve-Identity -Name $Identity
+    if( -not $account )
+    {
+        return
+    }
+    
+    try
+    {
+        [Carbon.Security.Privilege]::GrantPrivileges( $account.FullName, $Privilege )
+    }
+    catch
+    {
+        $ex = $_.Exception
+        do
+        {
+            if( $ex -is [ComponentModel.Win32Exception] -and $ex.Message -eq 'No such privilege. Indicates a specified privilege does not exist.' )
+            {
+                $msg = 'Failed to grant {0} {1} privilege(s): {2}  *Privilege names are **case-sensitive**.*' -f `
+                        $account.FullName,($Privilege -join ','),$ex.Message
+                Write-Error -Message $msg
+                return
+            }
+            else
+            {
+                $ex = $ex.InnerException
+            }
+        }
+        while( $ex )
+
+        $ex = $_.Exception        
+        Write-Error -Message ('Failed to grant {0} {1} privilege(s): {2}' -f $account.FullName,($Privilege -join ', '),$ex.Message)
+        
+        while( $ex.InnerException )
+        {
+            $ex = $ex.InnerException
+            Write-Error -Exception $ex
+        }
+    }
+}