# Copyright 2012 Aaron Jensen
# 
# Licensed under the Apache License, Version 2.0 (the "License");
# you may not use this file except in compliance with the License.
# You may obtain a copy of the License at
# 
#     http://www.apache.org/licenses/LICENSE-2.0
# 
# Unless required by applicable law or agreed to in writing, software
# distributed under the License is distributed on an "AS IS" BASIS,
# WITHOUT WARRANTIES OR CONDITIONS OF ANY KIND, either express or implied.
# See the License for the specific language governing permissions and
# limitations under the License.

function Set-SslCertificateBinding
{
    <#
    .SYNOPSIS
    Sets an SSL certificate binding for a given IP/port.
    
    .DESCRIPTION
    Uses the netsh command line application to set the certificate for an IP address and port.  If a binding already exists for the IP/port, it is removed, and the new binding is created. Returns a `Carbon.Certificates.SslCertificateBinding` object for the binding that was set.
    
    .OUTPUTS
    Carbon.Certificates.SslCertificateBinding.

    .EXAMPLE
    Set-SslCertificateBinding -IPAddress 43.27.89.54 -Port 443 -ApplicationID 88d1f8da-aeb5-40a2-a5e5-0e6107825df7 -Thumbprint 4789073458907345907434789073458907345907
    
    Configures the computer to use the 478907345890734590743 certificate on IP 43.27.89.54, port 443.
    
    .EXAMPLE
    Set-SslCertificateBinding -ApplicationID 88d1f8da-aeb5-40a2-a5e5-0e6107825df7 -Thumbprint 4789073458907345907434789073458907345907
    
    Configures the compute to use the 478907345890734590743 certificate as the default certificate on all IP addresses, port 443.
    #>
    [CmdletBinding(SupportsShouldProcess=$true)]
    param(
        [IPAddress]
        # The IP address for the binding.  Defaults to all IP addresses.
        $IPAddress = '0.0.0.0',
        
        [UInt16]
        # The port for the binding.  Defaults to 443.
        $Port = 443,
        
        [Parameter(Mandatory=$true)]
        [Guid]
        # A unique ID representing the application using the binding.  Create your own.
        $ApplicationID,
        
        [Parameter(Mandatory=$true)]
        [ValidatePattern("^[0-9a-f]{40}$")]
        [string]
        # The thumbprint of the certificate to use.  The certificate must be installed.
        $Thumbprint
    )

    Set-StrictMode -Version 'Latest'
<<<<<<< HEAD
=======
    
    $commonParams = @{
                        WhatIf = $WhatIfPreference;
                        Verbose = $VerbosePreference;
                        ErrorAction = $ErrorActionPreference;
         }
>>>>>>> 388931cf
    
    if( $IPAddress.AddressFamily -eq [Net.Sockets.AddressFamily]::InterNetworkV6 )
    {
        $ipPort = '[{0}]:{1}' -f $IPAddress,$Port
    }
    else
    {
        $ipPort = '{0}:{1}' -f $IPAddress,$Port
    }

    Remove-SslCertificateBinding -IPAddress $IPAddress -Port $Port -WhatIf:$WhatIfPreference -Verbose:$VerbosePreference -ErrorAction:$ErrorActionPreference
    
    $action = 'creating SSL certificate binding'
    if( $pscmdlet.ShouldProcess( $IPPort, $action ) )
    {
<<<<<<< HEAD
        Write-Verbose ("Creating SSL certificate binding on {0} with certificate {1} for application {2}." -f $ipPort,$Thumbprint ,$ApplicationID)
        $output = netsh http add sslcert ipport=$ipPort "certhash=$($Thumbprint)" "appid={$ApplicationID}"  | Where-Object { $_ }
        if( $LASTEXITCODE )
        {
            Write-Error ('Failed to create SSL certificate binging on ''{0}'' with certificate ''{1}'' for application ''{2}'': {3}' -f $ipPort,$Thumbprint,$ApplicationID,($output -join ([Environment]::NewLine)))
        }
        else
        {
            $output | Write-Verbose
        }
        Get-SslCertificateBinding -IPAddress $IPAddress -Port $Port
=======
        $appID = $ApplicationID.ToString('B')
        Invoke-ConsoleCommand -Target $ipPort -Action $action @commonParams -ScriptBlock {
            netsh http add sslcert ipport=$ipPort certhash=$Thumbprint appid=$appID
        }
>>>>>>> 388931cf
    }
}
<|MERGE_RESOLUTION|>--- conflicted
+++ resolved
@@ -1,103 +1,86 @@
-# Copyright 2012 Aaron Jensen
-# 
-# Licensed under the Apache License, Version 2.0 (the "License");
-# you may not use this file except in compliance with the License.
-# You may obtain a copy of the License at
-# 
-#     http://www.apache.org/licenses/LICENSE-2.0
-# 
-# Unless required by applicable law or agreed to in writing, software
-# distributed under the License is distributed on an "AS IS" BASIS,
-# WITHOUT WARRANTIES OR CONDITIONS OF ANY KIND, either express or implied.
-# See the License for the specific language governing permissions and
-# limitations under the License.
-
-function Set-SslCertificateBinding
-{
-    <#
-    .SYNOPSIS
-    Sets an SSL certificate binding for a given IP/port.
-    
-    .DESCRIPTION
-    Uses the netsh command line application to set the certificate for an IP address and port.  If a binding already exists for the IP/port, it is removed, and the new binding is created. Returns a `Carbon.Certificates.SslCertificateBinding` object for the binding that was set.
-    
-    .OUTPUTS
-    Carbon.Certificates.SslCertificateBinding.
-
-    .EXAMPLE
-    Set-SslCertificateBinding -IPAddress 43.27.89.54 -Port 443 -ApplicationID 88d1f8da-aeb5-40a2-a5e5-0e6107825df7 -Thumbprint 4789073458907345907434789073458907345907
-    
-    Configures the computer to use the 478907345890734590743 certificate on IP 43.27.89.54, port 443.
-    
-    .EXAMPLE
-    Set-SslCertificateBinding -ApplicationID 88d1f8da-aeb5-40a2-a5e5-0e6107825df7 -Thumbprint 4789073458907345907434789073458907345907
-    
-    Configures the compute to use the 478907345890734590743 certificate as the default certificate on all IP addresses, port 443.
-    #>
-    [CmdletBinding(SupportsShouldProcess=$true)]
-    param(
-        [IPAddress]
-        # The IP address for the binding.  Defaults to all IP addresses.
-        $IPAddress = '0.0.0.0',
-        
-        [UInt16]
-        # The port for the binding.  Defaults to 443.
-        $Port = 443,
-        
-        [Parameter(Mandatory=$true)]
-        [Guid]
-        # A unique ID representing the application using the binding.  Create your own.
-        $ApplicationID,
-        
-        [Parameter(Mandatory=$true)]
-        [ValidatePattern("^[0-9a-f]{40}$")]
-        [string]
-        # The thumbprint of the certificate to use.  The certificate must be installed.
-        $Thumbprint
-    )
-
-    Set-StrictMode -Version 'Latest'
-<<<<<<< HEAD
-=======
-    
-    $commonParams = @{
-                        WhatIf = $WhatIfPreference;
-                        Verbose = $VerbosePreference;
-                        ErrorAction = $ErrorActionPreference;
-         }
->>>>>>> 388931cf
-    
-    if( $IPAddress.AddressFamily -eq [Net.Sockets.AddressFamily]::InterNetworkV6 )
-    {
-        $ipPort = '[{0}]:{1}' -f $IPAddress,$Port
-    }
-    else
-    {
-        $ipPort = '{0}:{1}' -f $IPAddress,$Port
-    }
-
-    Remove-SslCertificateBinding -IPAddress $IPAddress -Port $Port -WhatIf:$WhatIfPreference -Verbose:$VerbosePreference -ErrorAction:$ErrorActionPreference
-    
-    $action = 'creating SSL certificate binding'
-    if( $pscmdlet.ShouldProcess( $IPPort, $action ) )
-    {
-<<<<<<< HEAD
-        Write-Verbose ("Creating SSL certificate binding on {0} with certificate {1} for application {2}." -f $ipPort,$Thumbprint ,$ApplicationID)
-        $output = netsh http add sslcert ipport=$ipPort "certhash=$($Thumbprint)" "appid={$ApplicationID}"  | Where-Object { $_ }
-        if( $LASTEXITCODE )
-        {
-            Write-Error ('Failed to create SSL certificate binging on ''{0}'' with certificate ''{1}'' for application ''{2}'': {3}' -f $ipPort,$Thumbprint,$ApplicationID,($output -join ([Environment]::NewLine)))
-        }
-        else
-        {
-            $output | Write-Verbose
-        }
-        Get-SslCertificateBinding -IPAddress $IPAddress -Port $Port
-=======
-        $appID = $ApplicationID.ToString('B')
-        Invoke-ConsoleCommand -Target $ipPort -Action $action @commonParams -ScriptBlock {
-            netsh http add sslcert ipport=$ipPort certhash=$Thumbprint appid=$appID
-        }
->>>>>>> 388931cf
-    }
-}
+# Copyright 2012 Aaron Jensen
+# 
+# Licensed under the Apache License, Version 2.0 (the "License");
+# you may not use this file except in compliance with the License.
+# You may obtain a copy of the License at
+# 
+#     http://www.apache.org/licenses/LICENSE-2.0
+# 
+# Unless required by applicable law or agreed to in writing, software
+# distributed under the License is distributed on an "AS IS" BASIS,
+# WITHOUT WARRANTIES OR CONDITIONS OF ANY KIND, either express or implied.
+# See the License for the specific language governing permissions and
+# limitations under the License.
+
+function Set-SslCertificateBinding
+{
+    <#
+    .SYNOPSIS
+    Sets an SSL certificate binding for a given IP/port.
+    
+    .DESCRIPTION
+    Uses the netsh command line application to set the certificate for an IP address and port.  If a binding already exists for the IP/port, it is removed, and the new binding is created. Returns a `Carbon.Certificates.SslCertificateBinding` object for the binding that was set.
+    
+    .OUTPUTS
+    Carbon.Certificates.SslCertificateBinding.
+
+    .EXAMPLE
+    Set-SslCertificateBinding -IPAddress 43.27.89.54 -Port 443 -ApplicationID 88d1f8da-aeb5-40a2-a5e5-0e6107825df7 -Thumbprint 4789073458907345907434789073458907345907
+    
+    Configures the computer to use the 478907345890734590743 certificate on IP 43.27.89.54, port 443.
+    
+    .EXAMPLE
+    Set-SslCertificateBinding -ApplicationID 88d1f8da-aeb5-40a2-a5e5-0e6107825df7 -Thumbprint 4789073458907345907434789073458907345907
+    
+    Configures the compute to use the 478907345890734590743 certificate as the default certificate on all IP addresses, port 443.
+    #>
+    [CmdletBinding(SupportsShouldProcess=$true)]
+    param(
+        [IPAddress]
+        # The IP address for the binding.  Defaults to all IP addresses.
+        $IPAddress = '0.0.0.0',
+        
+        [UInt16]
+        # The port for the binding.  Defaults to 443.
+        $Port = 443,
+        
+        [Parameter(Mandatory=$true)]
+        [Guid]
+        # A unique ID representing the application using the binding.  Create your own.
+        $ApplicationID,
+        
+        [Parameter(Mandatory=$true)]
+        [ValidatePattern("^[0-9a-f]{40}$")]
+        [string]
+        # The thumbprint of the certificate to use.  The certificate must be installed.
+        $Thumbprint
+    )
+
+    Set-StrictMode -Version 'Latest'
+    
+    $commonParams = @{
+                        ErrorAction = $ErrorActionPreference;
+                        Verbose = $VerbosePreference;
+         }
+    
+    if( $IPAddress.AddressFamily -eq [Net.Sockets.AddressFamily]::InterNetworkV6 )
+    {
+        $ipPort = '[{0}]:{1}' -f $IPAddress,$Port
+    }
+    else
+    {
+        $ipPort = '{0}:{1}' -f $IPAddress,$Port
+    }
+
+    Remove-SslCertificateBinding -IPAddress $IPAddress -Port $Port @commonParams -WhatIf:$WhatIfPreference
+    
+    $action = 'creating SSL certificate binding'
+    if( $pscmdlet.ShouldProcess( $IPPort, $action ) )
+    {
+        $appID = $ApplicationID.ToString('B')
+        Invoke-ConsoleCommand -Target $ipPort -Action $action @commonParams -WhatIf:$WhatIfPreference -ScriptBlock {
+            netsh http add sslcert ipport=$ipPort certhash=$Thumbprint appid=$appID
+        }
+        Get-SslCertificateBinding -IPAddress $IPAddress -Port $Port @commonParams
+    }
+}