--- conflicted
+++ resolved
@@ -1,232 +1,228 @@
-# Copyright 2012 Aaron Jensen
-# 
-# Licensed under the Apache License, Version 2.0 (the "License");
-# you may not use this file except in compliance with the License.
-# You may obtain a copy of the License at
-# 
-#     http://www.apache.org/licenses/LICENSE-2.0
-# 
-# Unless required by applicable law or agreed to in writing, software
-# distributed under the License is distributed on an "AS IS" BASIS,
-# WITHOUT WARRANTIES OR CONDITIONS OF ANY KIND, either express or implied.
-# See the License for the specific language governing permissions and
-# limitations under the License.
-
-function Grant-ComPermission
-{
-    <#
-    .SYNOPSIS
-    Grants COM access permissions.
-    
-    .DESCRIPTION
-    Calling this function is equivalent to opening Component Services (dcomcnfg), right-clicking `My Computer` under Component Services > Computers, choosing `Properties`, going to the `COM Security` tab, and modifying the permission after clicking the `Edit Limits...` or `Edit Default...` buttons under the `Access Permissions` section.
-    
-    You must set at least one of the `LocalAccess` or `RemoteAccess` switches.
-    
-    .OUTPUTS
-    Carbon.Security.ComAccessRule.
-
-    .LINK
-    Get-ComPermission
-
-    .LINK
-    Revoke-ComPermission
-    
-    .EXAMPLE
-    Grant-ComPermission -Access -Identity 'Users' -Allow -Default -Local
-    
-    Updates access permission default security to allow the local `Users` group local access permissions.
-
-    .EXAMPLE
-    Grant-ComPermission -LaunchAndActivation -Identity 'Users' -Limits -Deny -Local -Remote
-    
-    Updates access permission security limits to deny the local `Users` group local and remote access permissions.
-    #>
-    [CmdletBinding()]
-    param(
-        [Parameter(Mandatory=$true)]
-        [string]        
-        $Identity,
-        
-        [Parameter(Mandatory=$true,ParameterSetName='DefaultAccessPermissionAllow')]
-        [Parameter(Mandatory=$true,ParameterSetName='MachineAccessRestrictionAllow')]
-        [Parameter(Mandatory=$true,ParameterSetName='DefaultAccessPermissionDeny')]
-        [Parameter(Mandatory=$true,ParameterSetName='MachineAccessRestrictionDeny')]
-        [Switch]
-        # Grants Access Permissions.
-        $Access,
-        
-        [Parameter(Mandatory=$true,ParameterSetName='DefaultLaunchPermissionAllow')]
-        [Parameter(Mandatory=$true,ParameterSetName='MachineLaunchRestrictionAllow')]
-        [Parameter(Mandatory=$true,ParameterSetName='DefaultLaunchPermissionDeny')]
-        [Parameter(Mandatory=$true,ParameterSetName='MachineLaunchRestrictionDeny')]
-        [Switch]
-        # Grants Launch and Activation Permissions.
-        $LaunchAndActivation,
-        
-        [Parameter(Mandatory=$true,ParameterSetName='DefaultAccessPermissionAllow')]
-        [Parameter(Mandatory=$true,ParameterSetName='DefaultLaunchPermissionAllow')]
-        [Parameter(Mandatory=$true,ParameterSetName='DefaultAccessPermissionDeny')]
-        [Parameter(Mandatory=$true,ParameterSetName='DefaultLaunchPermissionDeny')]
-        [Switch]
-        # Grants default security permissions.
-        $Default,
-        
-        [Parameter(Mandatory=$true,ParameterSetName='MachineAccessRestrictionAllow')]
-        [Parameter(Mandatory=$true,ParameterSetName='MachineLaunchRestrictionAllow')]
-        [Parameter(Mandatory=$true,ParameterSetName='MachineAccessRestrictionDeny')]
-        [Parameter(Mandatory=$true,ParameterSetName='MachineLaunchRestrictionDeny')]
-        [Switch]
-        # Grants security limits permissions.
-        $Limits,
-        
-        [Parameter(Mandatory=$true,ParameterSetName='DefaultAccessPermissionAllow')]
-        [Parameter(Mandatory=$true,ParameterSetName='MachineAccessRestrictionAllow')]
-        [Parameter(Mandatory=$true,ParameterSetName='DefaultLaunchPermissionAllow')]
-        [Parameter(Mandatory=$true,ParameterSetName='MachineLaunchRestrictionAllow')]
-        [Switch]
-        # If set, allows the given permissions.
-        $Allow,
-        
-        [Parameter(Mandatory=$true,ParameterSetName='DefaultAccessPermissionDeny')]
-        [Parameter(Mandatory=$true,ParameterSetName='MachineAccessRestrictionDeny')]
-        [Parameter(Mandatory=$true,ParameterSetName='DefaultLaunchPermissionDeny')]
-        [Parameter(Mandatory=$true,ParameterSetName='MachineLaunchRestrictionDeny')]
-        [Switch]
-        # If set, denies the given permissions.
-        $Deny,
-                
-        [Parameter(ParameterSetName='DefaultAccessPermissionAllow')]
-        [Parameter(ParameterSetName='MachineAccessRestrictionAllow')]
-        [Parameter(ParameterSetName='DefaultAccessPermissionDeny')]
-        [Parameter(ParameterSetName='MachineAccessRestrictionDeny')]
-        [Switch]
-        # If set, grants local access permissions.  Only valid if `Access` switch is set.
-        $Local,
-        
-        [Parameter(ParameterSetName='DefaultAccessPermissionAllow')]
-        [Parameter(ParameterSetName='MachineAccessRestrictionAllow')]
-        [Parameter(ParameterSetName='DefaultAccessPermissionDeny')]
-        [Parameter(ParameterSetName='MachineAccessRestrictionDeny')]
-        [Switch]
-        # If set, grants remote access permissions.  Only valid if `Access` switch is set.
-        $Remote,
-
-        [Parameter(ParameterSetName='DefaultLaunchPermissionAllow')]
-        [Parameter(ParameterSetName='MachineLaunchRestrictionAllow')]
-        [Parameter(ParameterSetName='DefaultLaunchPermissionDeny')]
-        [Parameter(ParameterSetName='MachineLaunchRestrictionDeny')]
-        [Switch]
-        # If set, grants local launch permissions.  Only valid if `LaunchAndActivation` switch is set.
-        $LocalLaunch,
-        
-        [Parameter(ParameterSetName='DefaultLaunchPermissionAllow')]
-        [Parameter(ParameterSetName='MachineLaunchRestrictionAllow')]
-        [Parameter(ParameterSetName='DefaultLaunchPermissionDeny')]
-        [Parameter(ParameterSetName='MachineLaunchRestrictionDeny')]
-        [Switch]
-        # If set, grants remote launch permissions.  Only valid if `LaunchAndActivation` switch is set.
-        $RemoteLaunch,
-
-        [Parameter(ParameterSetName='DefaultLaunchPermissionAllow')]
-        [Parameter(ParameterSetName='MachineLaunchRestrictionAllow')]
-        [Parameter(ParameterSetName='DefaultLaunchPermissionDeny')]
-        [Parameter(ParameterSetName='MachineLaunchRestrictionDeny')]
-        [Switch]
-        # If set, grants local activation permissions.  Only valid if `LaunchAndActivation` switch is set.
-        $LocalActivation,
-        
-        [Parameter(ParameterSetName='DefaultLaunchPermissionAllow')]
-        [Parameter(ParameterSetName='MachineLaunchRestrictionAllow')]
-        [Parameter(ParameterSetName='DefaultLaunchPermissionDeny')]
-        [Parameter(ParameterSetName='MachineLaunchRestrictionDeny')]
-        [Switch]
-        # If set, grants remote activation permissions.  Only valid if `LaunchAndActivation` switch is set.
-        $RemoteActivation
-    )
-    
-    Set-StrictMode -Version 'Latest'
-    
-    $account = Resolve-Identity -Name $Identity -Verbose:$VerbosePreference -ErrorAction:$ErrorActionPreference
-    if( -not $account )
-    {
-        return
-    }
-
-    $comArgs = @{ }
-    if( $pscmdlet.ParameterSetName -like 'Default*' )
-    {
-        $typeDesc = 'default security permissions'
-        $comArgs.Default = $true
-    }
-    else
-    {
-        $typeDesc = 'security limits'
-        $comArgs.Limits = $true
-    }
-    
-    if( $pscmdlet.ParameterSetName -like '*Access*' )
-    {
-        $permissionsDesc = 'Access'
-        $comArgs.Access = $true
-    }
-    else
-    {
-        $permissionsDesc = 'Launch and Activation'
-        $comArgs.LaunchAndActivation = $true
-    }
-    
-    $currentSD = Get-ComSecurityDescriptor @comArgs -Verbose:$VerbosePreference -ErrorAction:$ErrorActionPreference
-
-    $newSd = ([wmiclass]'win32_securitydescriptor').CreateInstance()
-    $newSd.ControlFlags = $currentSD.ControlFlags
-    $newSd.Group = $currentSD.Group
-    $newSd.Owner = $currentSD.Owner
-
-    $trustee = ([wmiclass]'win32_trustee').CreateInstance()
-    $trustee.SIDString = $account.Sid.Value
-
-    $ace = ([wmiclass]'win32_ace').CreateInstance()
-    $accessMask = [Carbon.Security.ComAccessRights]::Execute
-    if( $Local -or $LocalLaunch )
-    {
-        $accessMask = $accessMask -bor [Carbon.Security.ComAccessRights]::ExecuteLocal
-    }
-    if( $Remote -or $RemoteLaunch )
-    {
-        $accessMask = $accessMask -bor [Carbon.Security.ComAccessRights]::ExecuteRemote
-    }
-    if( $LocalActivation )
-    {
-        $accessMask = $accessMask -bor [Carbon.Security.ComAccessRights]::ActivateLocal
-    }
-    if( $RemoteActivation )
-    {
-        $accessMask = $accessMask -bor [Carbon.Security.ComAccessRights]::ActivateRemote
-    }
-    
-<<<<<<< HEAD
-    Write-Verbose ("Granting {0} {1} COM {2} {3}." -f $account.FullName,([Carbon.Security.ComAccessRights]$accessMask),$permissionsDesc,$typeDesc)
-=======
-    Write-Verbose ("Granting {0} {1} COM {2} {3}." -f $Identity,([Carbon.Security.ComAccessRights]$accessMask),$permissionsDesc,$typeDesc)
->>>>>>> 388931cf
-
-    $ace.AccessMask = $accessMask
-    $ace.Trustee = $trustee
-
-    # Remove DACL for this user, if it exists, so we can replace it.
-    $newDacl = $currentSD.DACL | 
-                    Where-Object { $_.Trustee.SIDString -ne $trustee.SIDString } | 
-                    ForEach-Object { $_.PsObject.BaseObject }
-    $newDacl += $ace.PsObject.BaseObject
-    $newSd.DACL = $newDacl
-
-    $converter = New-Object Management.ManagementClass 'Win32_SecurityDescriptorHelper'
-    $sdBytes = $converter.Win32SDToBinarySD( $newSd )
-
-    $regValueName = $pscmdlet.ParameterSetName -replace '(Allow|Deny)$',''
-    Set-RegistryKeyValue -Path $ComRegKeyPath -Name $regValueName -Binary $sdBytes.BinarySD -Quiet -Verbose:$VerbosePreference -ErrorAction:$ErrorActionPreference
-    Get-ComPermission -Identity $Identity @comArgs  -Verbose:$VerbosePreference -ErrorAction:$ErrorActionPreference
-}
-
+# Copyright 2012 Aaron Jensen
+# 
+# Licensed under the Apache License, Version 2.0 (the "License");
+# you may not use this file except in compliance with the License.
+# You may obtain a copy of the License at
+# 
+#     http://www.apache.org/licenses/LICENSE-2.0
+# 
+# Unless required by applicable law or agreed to in writing, software
+# distributed under the License is distributed on an "AS IS" BASIS,
+# WITHOUT WARRANTIES OR CONDITIONS OF ANY KIND, either express or implied.
+# See the License for the specific language governing permissions and
+# limitations under the License.
+
+function Grant-ComPermission
+{
+    <#
+    .SYNOPSIS
+    Grants COM access permissions.
+    
+    .DESCRIPTION
+    Calling this function is equivalent to opening Component Services (dcomcnfg), right-clicking `My Computer` under Component Services > Computers, choosing `Properties`, going to the `COM Security` tab, and modifying the permission after clicking the `Edit Limits...` or `Edit Default...` buttons under the `Access Permissions` section.
+    
+    You must set at least one of the `LocalAccess` or `RemoteAccess` switches.
+    
+    .OUTPUTS
+    Carbon.Security.ComAccessRule.
+
+    .LINK
+    Get-ComPermission
+
+    .LINK
+    Revoke-ComPermission
+    
+    .EXAMPLE
+    Grant-ComPermission -Access -Identity 'Users' -Allow -Default -Local
+    
+    Updates access permission default security to allow the local `Users` group local access permissions.
+
+    .EXAMPLE
+    Grant-ComPermission -LaunchAndActivation -Identity 'Users' -Limits -Deny -Local -Remote
+    
+    Updates access permission security limits to deny the local `Users` group local and remote access permissions.
+    #>
+    [CmdletBinding()]
+    param(
+        [Parameter(Mandatory=$true)]
+        [string]        
+        $Identity,
+        
+        [Parameter(Mandatory=$true,ParameterSetName='DefaultAccessPermissionAllow')]
+        [Parameter(Mandatory=$true,ParameterSetName='MachineAccessRestrictionAllow')]
+        [Parameter(Mandatory=$true,ParameterSetName='DefaultAccessPermissionDeny')]
+        [Parameter(Mandatory=$true,ParameterSetName='MachineAccessRestrictionDeny')]
+        [Switch]
+        # Grants Access Permissions.
+        $Access,
+        
+        [Parameter(Mandatory=$true,ParameterSetName='DefaultLaunchPermissionAllow')]
+        [Parameter(Mandatory=$true,ParameterSetName='MachineLaunchRestrictionAllow')]
+        [Parameter(Mandatory=$true,ParameterSetName='DefaultLaunchPermissionDeny')]
+        [Parameter(Mandatory=$true,ParameterSetName='MachineLaunchRestrictionDeny')]
+        [Switch]
+        # Grants Launch and Activation Permissions.
+        $LaunchAndActivation,
+        
+        [Parameter(Mandatory=$true,ParameterSetName='DefaultAccessPermissionAllow')]
+        [Parameter(Mandatory=$true,ParameterSetName='DefaultLaunchPermissionAllow')]
+        [Parameter(Mandatory=$true,ParameterSetName='DefaultAccessPermissionDeny')]
+        [Parameter(Mandatory=$true,ParameterSetName='DefaultLaunchPermissionDeny')]
+        [Switch]
+        # Grants default security permissions.
+        $Default,
+        
+        [Parameter(Mandatory=$true,ParameterSetName='MachineAccessRestrictionAllow')]
+        [Parameter(Mandatory=$true,ParameterSetName='MachineLaunchRestrictionAllow')]
+        [Parameter(Mandatory=$true,ParameterSetName='MachineAccessRestrictionDeny')]
+        [Parameter(Mandatory=$true,ParameterSetName='MachineLaunchRestrictionDeny')]
+        [Switch]
+        # Grants security limits permissions.
+        $Limits,
+        
+        [Parameter(Mandatory=$true,ParameterSetName='DefaultAccessPermissionAllow')]
+        [Parameter(Mandatory=$true,ParameterSetName='MachineAccessRestrictionAllow')]
+        [Parameter(Mandatory=$true,ParameterSetName='DefaultLaunchPermissionAllow')]
+        [Parameter(Mandatory=$true,ParameterSetName='MachineLaunchRestrictionAllow')]
+        [Switch]
+        # If set, allows the given permissions.
+        $Allow,
+        
+        [Parameter(Mandatory=$true,ParameterSetName='DefaultAccessPermissionDeny')]
+        [Parameter(Mandatory=$true,ParameterSetName='MachineAccessRestrictionDeny')]
+        [Parameter(Mandatory=$true,ParameterSetName='DefaultLaunchPermissionDeny')]
+        [Parameter(Mandatory=$true,ParameterSetName='MachineLaunchRestrictionDeny')]
+        [Switch]
+        # If set, denies the given permissions.
+        $Deny,
+                
+        [Parameter(ParameterSetName='DefaultAccessPermissionAllow')]
+        [Parameter(ParameterSetName='MachineAccessRestrictionAllow')]
+        [Parameter(ParameterSetName='DefaultAccessPermissionDeny')]
+        [Parameter(ParameterSetName='MachineAccessRestrictionDeny')]
+        [Switch]
+        # If set, grants local access permissions.  Only valid if `Access` switch is set.
+        $Local,
+        
+        [Parameter(ParameterSetName='DefaultAccessPermissionAllow')]
+        [Parameter(ParameterSetName='MachineAccessRestrictionAllow')]
+        [Parameter(ParameterSetName='DefaultAccessPermissionDeny')]
+        [Parameter(ParameterSetName='MachineAccessRestrictionDeny')]
+        [Switch]
+        # If set, grants remote access permissions.  Only valid if `Access` switch is set.
+        $Remote,
+
+        [Parameter(ParameterSetName='DefaultLaunchPermissionAllow')]
+        [Parameter(ParameterSetName='MachineLaunchRestrictionAllow')]
+        [Parameter(ParameterSetName='DefaultLaunchPermissionDeny')]
+        [Parameter(ParameterSetName='MachineLaunchRestrictionDeny')]
+        [Switch]
+        # If set, grants local launch permissions.  Only valid if `LaunchAndActivation` switch is set.
+        $LocalLaunch,
+        
+        [Parameter(ParameterSetName='DefaultLaunchPermissionAllow')]
+        [Parameter(ParameterSetName='MachineLaunchRestrictionAllow')]
+        [Parameter(ParameterSetName='DefaultLaunchPermissionDeny')]
+        [Parameter(ParameterSetName='MachineLaunchRestrictionDeny')]
+        [Switch]
+        # If set, grants remote launch permissions.  Only valid if `LaunchAndActivation` switch is set.
+        $RemoteLaunch,
+
+        [Parameter(ParameterSetName='DefaultLaunchPermissionAllow')]
+        [Parameter(ParameterSetName='MachineLaunchRestrictionAllow')]
+        [Parameter(ParameterSetName='DefaultLaunchPermissionDeny')]
+        [Parameter(ParameterSetName='MachineLaunchRestrictionDeny')]
+        [Switch]
+        # If set, grants local activation permissions.  Only valid if `LaunchAndActivation` switch is set.
+        $LocalActivation,
+        
+        [Parameter(ParameterSetName='DefaultLaunchPermissionAllow')]
+        [Parameter(ParameterSetName='MachineLaunchRestrictionAllow')]
+        [Parameter(ParameterSetName='DefaultLaunchPermissionDeny')]
+        [Parameter(ParameterSetName='MachineLaunchRestrictionDeny')]
+        [Switch]
+        # If set, grants remote activation permissions.  Only valid if `LaunchAndActivation` switch is set.
+        $RemoteActivation
+    )
+    
+    Set-StrictMode -Version 'Latest'
+    
+    $account = Resolve-Identity -Name $Identity -Verbose:$VerbosePreference -ErrorAction:$ErrorActionPreference
+    if( -not $account )
+    {
+        return
+    }
+
+    $comArgs = @{ }
+    if( $pscmdlet.ParameterSetName -like 'Default*' )
+    {
+        $typeDesc = 'default security permissions'
+        $comArgs.Default = $true
+    }
+    else
+    {
+        $typeDesc = 'security limits'
+        $comArgs.Limits = $true
+    }
+    
+    if( $pscmdlet.ParameterSetName -like '*Access*' )
+    {
+        $permissionsDesc = 'Access'
+        $comArgs.Access = $true
+    }
+    else
+    {
+        $permissionsDesc = 'Launch and Activation'
+        $comArgs.LaunchAndActivation = $true
+    }
+    
+    $currentSD = Get-ComSecurityDescriptor @comArgs -Verbose:$VerbosePreference -ErrorAction:$ErrorActionPreference
+
+    $newSd = ([wmiclass]'win32_securitydescriptor').CreateInstance()
+    $newSd.ControlFlags = $currentSD.ControlFlags
+    $newSd.Group = $currentSD.Group
+    $newSd.Owner = $currentSD.Owner
+
+    $trustee = ([wmiclass]'win32_trustee').CreateInstance()
+    $trustee.SIDString = $account.Sid.Value
+
+    $ace = ([wmiclass]'win32_ace').CreateInstance()
+    $accessMask = [Carbon.Security.ComAccessRights]::Execute
+    if( $Local -or $LocalLaunch )
+    {
+        $accessMask = $accessMask -bor [Carbon.Security.ComAccessRights]::ExecuteLocal
+    }
+    if( $Remote -or $RemoteLaunch )
+    {
+        $accessMask = $accessMask -bor [Carbon.Security.ComAccessRights]::ExecuteRemote
+    }
+    if( $LocalActivation )
+    {
+        $accessMask = $accessMask -bor [Carbon.Security.ComAccessRights]::ActivateLocal
+    }
+    if( $RemoteActivation )
+    {
+        $accessMask = $accessMask -bor [Carbon.Security.ComAccessRights]::ActivateRemote
+    }
+    
+    Write-Verbose ("Granting {0} {1} COM {2} {3}." -f $Identity,([Carbon.Security.ComAccessRights]$accessMask),$permissionsDesc,$typeDesc)
+
+    $ace.AccessMask = $accessMask
+    $ace.Trustee = $trustee
+
+    # Remove DACL for this user, if it exists, so we can replace it.
+    $newDacl = $currentSD.DACL | 
+                    Where-Object { $_.Trustee.SIDString -ne $trustee.SIDString } | 
+                    ForEach-Object { $_.PsObject.BaseObject }
+    $newDacl += $ace.PsObject.BaseObject
+    $newSd.DACL = $newDacl
+
+    $converter = New-Object Management.ManagementClass 'Win32_SecurityDescriptorHelper'
+    $sdBytes = $converter.Win32SDToBinarySD( $newSd )
+
+    $regValueName = $pscmdlet.ParameterSetName -replace '(Allow|Deny)$',''
+    Set-RegistryKeyValue -Path $ComRegKeyPath -Name $regValueName -Binary $sdBytes.BinarySD -Quiet -Verbose:$VerbosePreference -ErrorAction:$ErrorActionPreference
+    Get-ComPermission -Identity $Identity @comArgs  -Verbose:$VerbosePreference -ErrorAction:$ErrorActionPreference
+}
+
 Set-Alias -Name 'Grant-ComPermissions' -Value 'Grant-ComPermission'