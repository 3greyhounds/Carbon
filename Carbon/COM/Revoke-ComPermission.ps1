--- conflicted
+++ resolved
@@ -1,143 +1,130 @@
-# Copyright 2012 Aaron Jensen
-# 
-# Licensed under the Apache License, Version 2.0 (the "License");
-# you may not use this file except in compliance with the License.
-# You may obtain a copy of the License at
-# 
-#     http://www.apache.org/licenses/LICENSE-2.0
-# 
-# Unless required by applicable law or agreed to in writing, software
-# distributed under the License is distributed on an "AS IS" BASIS,
-# WITHOUT WARRANTIES OR CONDITIONS OF ANY KIND, either express or implied.
-# See the License for the specific language governing permissions and
-# limitations under the License.
-
-function Revoke-ComPermission
-{
-    <#
-    .SYNOPSIS
-    Revokes COM Access or Launch and Activation permissions.
-    
-    .DESCRIPTION
-    Calling this function is equivalent to opening Component Services (dcomcnfg), right-clicking `My Computer` under Component Services > Computers, choosing `Properties`, going to the `COM Security` tab, and removing an identity from the permissions window that opens after clicking the `Edit Limits...` or `Edit Default...` buttons under `Access Permissions` or `Launch and Activation Permissions` section, 
-    
-    .LINK
-    Get-ComPermission
-
-    .LINK
-    Grant-ComPermission
-    
-    .LINK
-    Revoke-ComPermission
-    
-    .EXAMPLE
-    Revoke-ComPermission -Access -Identity 'Users' -Default
-    
-    Removes all default security COM access permissions for the local `Users` group.
-
-    .EXAMPLE
-    Revoke-ComPermission -LaunchAndActivation -Identity 'Users' -Limits
-    
-    Removes all security limit COM access permissions for the local `Users` group.
-    #>
-    [CmdletBinding()]
-    param(
-        [Parameter(Mandatory=$true)]
-        [string]        
-        $Identity,
-        
-        [Parameter(Mandatory=$true,ParameterSetName='DefaultAccessPermission')]
-        [Parameter(Mandatory=$true,ParameterSetName='MachineAccessRestriction')]
-        [Switch]
-        # Revokes Access Permissions.
-        $Access,
-        
-        [Parameter(Mandatory=$true,ParameterSetName='DefaultLaunchPermission')]
-        [Parameter(Mandatory=$true,ParameterSetName='MachineLaunchRestriction')]
-        [Switch]
-        # Revokes Launch and Activation Permissions.
-        $LaunchAndActivation,
-        
-        [Parameter(Mandatory=$true,ParameterSetName='DefaultAccessPermission')]
-        [Parameter(Mandatory=$true,ParameterSetName='DefaultLaunchPermission')]
-        [Switch]
-        # Revokes default security permissions.
-        $Default,
-        
-        [Parameter(Mandatory=$true,ParameterSetName='MachineAccessRestriction')]
-        [Parameter(Mandatory=$true,ParameterSetName='MachineLaunchRestriction')]
-        [Switch]
-        # Revokes security limits permissions.
-        $Limits
-    )
-    
-    Set-StrictMode -Version 'Latest'
-<<<<<<< HEAD
-    
-=======
-
-    $commonParams = @{
-                        Verbose = $VerbosePreference;
-                        ErrorAction = $ErrorActionPreference;
-                    }
-
->>>>>>> 388931cf
-    $comArgs = @{ }
-    if( $pscmdlet.ParameterSetName -like 'Default*' )
-    {
-        $typeDesc = 'default security permissions'
-        $comArgs.Default = $true
-    }
-    else
-    {
-        $typeDesc = 'security limits'
-        $comArgs.Limits = $true
-    }
-    
-    if( $pscmdlet.ParameterSetName -like '*Access*' )
-    {
-        $permissionsDesc = 'Access'
-        $comArgs.Access = $true
-    }
-    else
-    {
-        $permissionsDesc = 'Launch and Activiation'
-        $comArgs.LaunchAndActivation = $true
-    }
-    
-<<<<<<< HEAD
-    $account = Resolve-Identity -Name $Identity -Verbose:$VerbosePreference -ErrorAction:$ErrorActionPreference
-    if( -not $account )
-=======
-    $sidAccount = Test-Identity -Name $Identity -PassThru @commonParams
-    if( -not $sidAccount )
->>>>>>> 388931cf
-    {
-        return
-    }
-
-    Write-Verbose ("Revoking {0}'s COM {1} {2}." -f $Identity,$permissionsDesc,$typeDesc)
-<<<<<<< HEAD
-    $currentSD = Get-ComSecurityDescriptor @comArgs -Verbose:$VerbosePreference -ErrorAction:$ErrorActionPreference
-=======
-    $currentSD = Get-ComSecurityDescriptor @comArgs @commonParams
->>>>>>> 388931cf
-
-    $newSd = ([wmiclass]'win32_securitydescriptor').CreateInstance()
-    $newSd.ControlFlags = $currentSD.ControlFlags
-    $newSd.Group = $currentSD.Group
-    $newSd.Owner = $currentSD.Owner
-
-    # Remove DACL for this user, if it exists
-    $newSd.DACL = $currentSD.DACL | 
-                    Where-Object { $_.Trustee.SIDString -ne $account.Sid.Value } | 
-                    ForEach-Object { $_.PsObject.BaseObject }
-
-    $converter = New-Object Management.ManagementClass 'Win32_SecurityDescriptorHelper'
-    $sdBytes = $converter.Win32SDToBinarySD( $newSd )
-
-    $regValueName = $pscmdlet.ParameterSetName
-    Set-RegistryKeyValue -Path $ComRegKeyPath -Name $regValueName -Binary $sdBytes.BinarySD -Quiet @commonParams -WhatIf:$WhatIfPreference
-}
-
-Set-Alias -Name 'Revoke-ComPermissions' -Value 'Revoke-ComPermission'
+# Copyright 2012 Aaron Jensen
+# 
+# Licensed under the Apache License, Version 2.0 (the "License");
+# you may not use this file except in compliance with the License.
+# You may obtain a copy of the License at
+# 
+#     http://www.apache.org/licenses/LICENSE-2.0
+# 
+# Unless required by applicable law or agreed to in writing, software
+# distributed under the License is distributed on an "AS IS" BASIS,
+# WITHOUT WARRANTIES OR CONDITIONS OF ANY KIND, either express or implied.
+# See the License for the specific language governing permissions and
+# limitations under the License.
+
+function Revoke-ComPermission
+{
+    <#
+    .SYNOPSIS
+    Revokes COM Access or Launch and Activation permissions.
+    
+    .DESCRIPTION
+    Calling this function is equivalent to opening Component Services (dcomcnfg), right-clicking `My Computer` under Component Services > Computers, choosing `Properties`, going to the `COM Security` tab, and removing an identity from the permissions window that opens after clicking the `Edit Limits...` or `Edit Default...` buttons under `Access Permissions` or `Launch and Activation Permissions` section, 
+    
+    .LINK
+    Get-ComPermission
+
+    .LINK
+    Grant-ComPermission
+    
+    .LINK
+    Revoke-ComPermission
+    
+    .EXAMPLE
+    Revoke-ComPermission -Access -Identity 'Users' -Default
+    
+    Removes all default security COM access permissions for the local `Users` group.
+
+    .EXAMPLE
+    Revoke-ComPermission -LaunchAndActivation -Identity 'Users' -Limits
+    
+    Removes all security limit COM access permissions for the local `Users` group.
+    #>
+    [CmdletBinding()]
+    param(
+        [Parameter(Mandatory=$true)]
+        [string]        
+        $Identity,
+        
+        [Parameter(Mandatory=$true,ParameterSetName='DefaultAccessPermission')]
+        [Parameter(Mandatory=$true,ParameterSetName='MachineAccessRestriction')]
+        [Switch]
+        # Revokes Access Permissions.
+        $Access,
+        
+        [Parameter(Mandatory=$true,ParameterSetName='DefaultLaunchPermission')]
+        [Parameter(Mandatory=$true,ParameterSetName='MachineLaunchRestriction')]
+        [Switch]
+        # Revokes Launch and Activation Permissions.
+        $LaunchAndActivation,
+        
+        [Parameter(Mandatory=$true,ParameterSetName='DefaultAccessPermission')]
+        [Parameter(Mandatory=$true,ParameterSetName='DefaultLaunchPermission')]
+        [Switch]
+        # Revokes default security permissions.
+        $Default,
+        
+        [Parameter(Mandatory=$true,ParameterSetName='MachineAccessRestriction')]
+        [Parameter(Mandatory=$true,ParameterSetName='MachineLaunchRestriction')]
+        [Switch]
+        # Revokes security limits permissions.
+        $Limits
+    )
+    
+    Set-StrictMode -Version 'Latest'
+
+    $commonParams = @{
+                        Verbose = $VerbosePreference;
+                        ErrorAction = $ErrorActionPreference;
+                    }
+
+    $comArgs = @{ }
+    if( $pscmdlet.ParameterSetName -like 'Default*' )
+    {
+        $typeDesc = 'default security permissions'
+        $comArgs.Default = $true
+    }
+    else
+    {
+        $typeDesc = 'security limits'
+        $comArgs.Limits = $true
+    }
+    
+    if( $pscmdlet.ParameterSetName -like '*Access*' )
+    {
+        $permissionsDesc = 'Access'
+        $comArgs.Access = $true
+    }
+    else
+    {
+        $permissionsDesc = 'Launch and Activiation'
+        $comArgs.LaunchAndActivation = $true
+    }
+    
+    $account = Resolve-Identity -Name $Identity @commonParams
+    if( -not $account )
+    {
+        return
+    }
+
+    Write-Verbose ("Revoking {0}'s COM {1} {2}." -f $Identity,$permissionsDesc,$typeDesc)
+    $currentSD = Get-ComSecurityDescriptor @comArgs @commonParams
+
+    $newSd = ([wmiclass]'win32_securitydescriptor').CreateInstance()
+    $newSd.ControlFlags = $currentSD.ControlFlags
+    $newSd.Group = $currentSD.Group
+    $newSd.Owner = $currentSD.Owner
+
+    # Remove DACL for this user, if it exists
+    $newSd.DACL = $currentSD.DACL | 
+                    Where-Object { $_.Trustee.SIDString -ne $account.Sid.Value } | 
+                    ForEach-Object { $_.PsObject.BaseObject }
+
+    $converter = New-Object Management.ManagementClass 'Win32_SecurityDescriptorHelper'
+    $sdBytes = $converter.Win32SDToBinarySD( $newSd )
+
+    $regValueName = $pscmdlet.ParameterSetName
+    Set-RegistryKeyValue -Path $ComRegKeyPath -Name $regValueName -Binary $sdBytes.BinarySD -Quiet @commonParams -WhatIf:$WhatIfPreference
+}
+
+Set-Alias -Name 'Revoke-ComPermissions' -Value 'Revoke-ComPermission'