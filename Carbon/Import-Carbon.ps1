<#
.SYNOPSIS
Imports the Carbon module.

.DESCRIPTION
Imports the Carbon module.  If the Carbon module is already loaded, it will remove it and then reloaded.

.EXAMPLE
Import-Carbon.ps1

Imports the Carbon module, re-loading it if its already loaded.

Imports the Carbon module, hiding any warnings about Carbon being loaded as a sub-module.
#>

# Copyright 2012 Aaron Jensen
# 
# Licensed under the Apache License, Version 2.0 (the "License");
# you may not use this file except in compliance with the License.
# You may obtain a copy of the License at
# 
#     http://www.apache.org/licenses/LICENSE-2.0
# 
# Unless required by applicable law or agreed to in writing, software
# distributed under the License is distributed on an "AS IS" BASIS,
# WITHOUT WARRANTIES OR CONDITIONS OF ANY KIND, either express or implied.
# See the License for the specific language governing permissions and
# limitations under the License.

[CmdletBinding(SupportsShouldProcess=$true)]
param(
)

<<<<<<< HEAD
#Requires -Version 3
Set-StrictMode -Version Latest
=======
Set-StrictMode -Version 'Latest'
$PSScriptRoot = Split-Path -Parent -Path $MyInvocation.MyCommand.Definition
>>>>>>> 1c90047b

if( (Get-Module 'Carbon') )
{
    Remove-Module 'Carbon' -Verbose:$false
}

Import-Module (Join-Path -Path $PSScriptRoot -ChildPath 'Carbon.psd1' -Resolve) -ErrorAction Stop -Verbose:$false
<|MERGE_RESOLUTION|>--- conflicted
+++ resolved
@@ -1,47 +1,42 @@
-<#
-.SYNOPSIS
-Imports the Carbon module.
-
-.DESCRIPTION
-Imports the Carbon module.  If the Carbon module is already loaded, it will remove it and then reloaded.
-
-.EXAMPLE
-Import-Carbon.ps1
-
-Imports the Carbon module, re-loading it if its already loaded.
-
-Imports the Carbon module, hiding any warnings about Carbon being loaded as a sub-module.
-#>
-
-# Copyright 2012 Aaron Jensen
-# 
-# Licensed under the Apache License, Version 2.0 (the "License");
-# you may not use this file except in compliance with the License.
-# You may obtain a copy of the License at
-# 
-#     http://www.apache.org/licenses/LICENSE-2.0
-# 
-# Unless required by applicable law or agreed to in writing, software
-# distributed under the License is distributed on an "AS IS" BASIS,
-# WITHOUT WARRANTIES OR CONDITIONS OF ANY KIND, either express or implied.
-# See the License for the specific language governing permissions and
-# limitations under the License.
-
-[CmdletBinding(SupportsShouldProcess=$true)]
-param(
-)
-
-<<<<<<< HEAD
-#Requires -Version 3
-Set-StrictMode -Version Latest
-=======
-Set-StrictMode -Version 'Latest'
-$PSScriptRoot = Split-Path -Parent -Path $MyInvocation.MyCommand.Definition
->>>>>>> 1c90047b
-
-if( (Get-Module 'Carbon') )
-{
-    Remove-Module 'Carbon' -Verbose:$false
-}
-
-Import-Module (Join-Path -Path $PSScriptRoot -ChildPath 'Carbon.psd1' -Resolve) -ErrorAction Stop -Verbose:$false
+<#
+.SYNOPSIS
+Imports the Carbon module.
+
+.DESCRIPTION
+Imports the Carbon module.  If the Carbon module is already loaded, it will remove it and then reloaded.
+
+.EXAMPLE
+Import-Carbon.ps1
+
+Imports the Carbon module, re-loading it if its already loaded.
+
+Imports the Carbon module, hiding any warnings about Carbon being loaded as a sub-module.
+#>
+
+# Copyright 2012 Aaron Jensen
+# 
+# Licensed under the Apache License, Version 2.0 (the "License");
+# you may not use this file except in compliance with the License.
+# You may obtain a copy of the License at
+# 
+#     http://www.apache.org/licenses/LICENSE-2.0
+# 
+# Unless required by applicable law or agreed to in writing, software
+# distributed under the License is distributed on an "AS IS" BASIS,
+# WITHOUT WARRANTIES OR CONDITIONS OF ANY KIND, either express or implied.
+# See the License for the specific language governing permissions and
+# limitations under the License.
+
+[CmdletBinding(SupportsShouldProcess=$true)]
+param(
+)
+
+#Requires -Version 3
+Set-StrictMode -Version 'Latest'
+
+if( (Get-Module 'Carbon') )
+{
+    Remove-Module 'Carbon' -Verbose:$false
+}
+
+Import-Module (Join-Path -Path $PSScriptRoot -ChildPath 'Carbon.psd1' -Resolve) -ErrorAction Stop -Verbose:$false