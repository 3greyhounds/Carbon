--- conflicted
+++ resolved
@@ -1,148 +1,135 @@
-# Copyright 2012 Aaron Jensen
-# 
-# Licensed under the Apache License, Version 2.0 (the "License");
-# you may not use this file except in compliance with the License.
-# You may obtain a copy of the License at
-# 
-#     http://www.apache.org/licenses/LICENSE-2.0
-# 
-# Unless required by applicable law or agreed to in writing, software
-# distributed under the License is distributed on an "AS IS" BASIS,
-# WITHOUT WARRANTIES OR CONDITIONS OF ANY KIND, either express or implied.
-# See the License for the specific language governing permissions and
-# limitations under the License.
-
-function Get-Permission
-{
-    <#
-    .SYNOPSIS
-    Gets the permissions (access control rules) for a file, directory, registry key, or certificate's private key.
-    
-    .DESCRIPTION
-    Permissions for a specific identity can also be returned.  Access control entries are for a path's discretionary access control list.
-    
-    To return inherited permissions, use the `Inherited` switch.  Otherwise, only non-inherited (i.e. explicit) permissions are returned.
-
-    Certificate permissions are only returned if a certificate has a private key. If a certificate doesn't have a private key, `$null` is returned. 
-    
-    .OUTPUTS
-    System.Security.AccessControl.AccessRule.
-    
-    .LINK
-    Get-Permission
-
-    .LINK
-    Grant-Permission
-
-    .LINK
-    Protect-Acl
-
-    .LINK
-    Revoke-Permission
-
-    .LINK
-    Test-Permission
-
-    .EXAMPLE
-    Get-Permission -Path 'C:\Windows'
-    
-    Returns `System.Security.AccessControl.FileSystemAccessRule` objects for all the non-inherited rules on `C:\windows`.
-    
-    .EXAMPLE
-    Get-Permission -Path 'hklm:\Software' -Inherited
-    
-    Returns `System.Security.AccessControl.RegistryAccessRule` objects for all the inherited and non-inherited rules on `hklm:\software`.
-    
-    .EXAMPLE
-    Get-Permission -Path 'C:\Windows' -Idenity Administrators
-    
-    Returns `System.Security.AccessControl.FileSystemAccessRule` objects for all the `Administrators'` rules on `C:\windows`.
-
-    .EXAMPLE
-    Get-Permission -Path 'Cert:\LocalMachine\1234567890ABCDEF1234567890ABCDEF12345678'
-
-    Returns `System.Security.AccessControl.CryptoKeyAccesRule` objects for certificate's `Cert:\LocalMachine\1234567890ABCDEF1234567890ABCDEF12345678` private key. If it doesn't have a private key, `$null` is returned.
-    #>
-    [CmdletBinding()]
-    [OutputType([System.Security.AccessControl.AccessRule])]
-    param(
-        [Parameter(Mandatory=$true)]
-        [string]
-        # The path whose permissions (i.e. access control rules) to return. File system, registry, or certificate paths supported. Wildcards supported.
-        $Path,
-        
-        [string]
-        # The identity whose permissiosn (i.e. access control rules) to return.
-        $Identity,
-        
-        [Switch]
-        # Return inherited permissions in addition to explicit permissions.
-        $Inherited
-    )
-   
-    Set-StrictMode -Version 'Latest'
-
-    $account = $null
-<<<<<<< HEAD
-    if( $Identity )
-    {
-        $account = Resolve-Identity -Name $Identity
-        if( -not $account )
-=======
-    if( $Identity  )
-    {
-        $account = Test-Identity -Name $Identity -PassThru
-        if( $account )
->>>>>>> 5d5f41c0
-        {
-            $Identity = $account.FullName
-        }
-    }
-
-    if( -not (Test-Path -Path $Path) )
-    {
-        Write-Error ('Path ''{0}'' not found.' -f $Path)
-        return
-    }
-    
-    Invoke-Command -ScriptBlock {
-        Get-Item -Path $Path -Force |
-            ForEach-Object { 
-                if( $_.PSProvider.Name -eq 'Certificate' )
-                {
-                    if( $_.HasPrivateKey -and $_.PrivateKey )
-                    {
-                        $_.PrivateKey.CspKeyContainerInfo.CryptoKeySecurity
-                    }
-                }
-                else
-                {
-                    $_.GetAccessControl([Security.AccessControl.AccessControlSections]::Access)
-                }
-            }
-        } |
-        Select-Object -ExpandProperty Access |
-        Where-Object { 
-            if( $Inherited )
-            {
-                return $true 
-            }
-            return (-not $_.IsInherited)
-        } |
-        Where-Object {
-<<<<<<< HEAD
-            if( $account )
-            {
-                return ($_.IdentityReference.Value -eq $account.FullName)
-=======
-            if( $Identity )
-            {
-                return ($_.IdentityReference.Value -eq $Identity)
->>>>>>> 5d5f41c0
-            }
-            
-            return $true
-        }    
-}
-
-Set-Alias -Name 'Get-Permissions' -Value 'Get-Permission'
+# Copyright 2012 Aaron Jensen
+# 
+# Licensed under the Apache License, Version 2.0 (the "License");
+# you may not use this file except in compliance with the License.
+# You may obtain a copy of the License at
+# 
+#     http://www.apache.org/licenses/LICENSE-2.0
+# 
+# Unless required by applicable law or agreed to in writing, software
+# distributed under the License is distributed on an "AS IS" BASIS,
+# WITHOUT WARRANTIES OR CONDITIONS OF ANY KIND, either express or implied.
+# See the License for the specific language governing permissions and
+# limitations under the License.
+
+function Get-Permission
+{
+    <#
+    .SYNOPSIS
+    Gets the permissions (access control rules) for a file, directory, registry key, or certificate's private key.
+    
+    .DESCRIPTION
+    Permissions for a specific identity can also be returned.  Access control entries are for a path's discretionary access control list.
+    
+    To return inherited permissions, use the `Inherited` switch.  Otherwise, only non-inherited (i.e. explicit) permissions are returned.
+
+    Certificate permissions are only returned if a certificate has a private key. If a certificate doesn't have a private key, `$null` is returned. 
+    
+    .OUTPUTS
+    System.Security.AccessControl.AccessRule.
+    
+    .LINK
+    Get-Permission
+
+    .LINK
+    Grant-Permission
+
+    .LINK
+    Protect-Acl
+
+    .LINK
+    Revoke-Permission
+
+    .LINK
+    Test-Permission
+
+    .EXAMPLE
+    Get-Permission -Path 'C:\Windows'
+    
+    Returns `System.Security.AccessControl.FileSystemAccessRule` objects for all the non-inherited rules on `C:\windows`.
+    
+    .EXAMPLE
+    Get-Permission -Path 'hklm:\Software' -Inherited
+    
+    Returns `System.Security.AccessControl.RegistryAccessRule` objects for all the inherited and non-inherited rules on `hklm:\software`.
+    
+    .EXAMPLE
+    Get-Permission -Path 'C:\Windows' -Idenity Administrators
+    
+    Returns `System.Security.AccessControl.FileSystemAccessRule` objects for all the `Administrators'` rules on `C:\windows`.
+
+    .EXAMPLE
+    Get-Permission -Path 'Cert:\LocalMachine\1234567890ABCDEF1234567890ABCDEF12345678'
+
+    Returns `System.Security.AccessControl.CryptoKeyAccesRule` objects for certificate's `Cert:\LocalMachine\1234567890ABCDEF1234567890ABCDEF12345678` private key. If it doesn't have a private key, `$null` is returned.
+    #>
+    [CmdletBinding()]
+    [OutputType([System.Security.AccessControl.AccessRule])]
+    param(
+        [Parameter(Mandatory=$true)]
+        [string]
+        # The path whose permissions (i.e. access control rules) to return. File system, registry, or certificate paths supported. Wildcards supported.
+        $Path,
+        
+        [string]
+        # The identity whose permissiosn (i.e. access control rules) to return.
+        $Identity,
+        
+        [Switch]
+        # Return inherited permissions in addition to explicit permissions.
+        $Inherited
+    )
+   
+    Set-StrictMode -Version 'Latest'
+
+    $account = $null
+    if( $Identity )
+    {
+        $account = Test-Identity -Name $Identity -PassThru
+        if( $account )
+        {
+            $Identity = $account.FullName
+        }
+    }
+
+    if( -not (Test-Path -Path $Path) )
+    {
+        Write-Error ('Path ''{0}'' not found.' -f $Path)
+        return
+    }
+    
+    Invoke-Command -ScriptBlock {
+        Get-Item -Path $Path -Force |
+            ForEach-Object { 
+                if( $_.PSProvider.Name -eq 'Certificate' )
+                {
+                    if( $_.HasPrivateKey -and $_.PrivateKey )
+                    {
+                        $_.PrivateKey.CspKeyContainerInfo.CryptoKeySecurity
+                    }
+                }
+                else
+                {
+                    $_.GetAccessControl([Security.AccessControl.AccessControlSections]::Access)
+                }
+            }
+        } |
+        Select-Object -ExpandProperty Access |
+        Where-Object { 
+            if( $Inherited )
+            {
+                return $true 
+            }
+            return (-not $_.IsInherited)
+        } |
+        Where-Object {
+            if( $Identity )
+            {
+                return ($_.IdentityReference.Value -eq $Identity)
+            }
+            
+            return $true
+        }    
+}
+
+Set-Alias -Name 'Get-Permissions' -Value 'Get-Permission'