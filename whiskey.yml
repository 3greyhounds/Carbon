
PublishOn:
 - master

Build:
- Version:
    Path: Carbon\Carbon.psd1
- PowerShell:
    OnlyBy: BuildServer
    Path: Save-CarbonSigningKey.ps1
- SetVariable:
    SignAssembly: False
    Constants: ""
- SetVariable:
    IfExists: Source\Carbon.snk
    SignAssembly: True
    Constants: SIGNED
- MSBuild:
    Path: Source\Carbon.sln
    Property:
    - SignAssembly=$(SignAssembly)
- PowerShell:
    OnlyDuring: Build
    OnlyBy: BuildServer
    Path: Source\Compile-CarbonTestInstaller.ps1
    Argument:
        Configuration: $(WHISKEY_MSBUILD_CONFIGURATION)
- DotNet:
    Command: publish
    Path: Source\Test\Carbon.Test.csproj
    Argument:
    - --no-build
    - --framework=netcoreapp2.1
    - --configuration=$(WHISKEY_MSBUILD_CONFIGURATION)
- DotNet:
    Command: test
    Path: Source\Test\Carbon.Test.csproj
    Argument:
    - --no-build
    - --framework=netcoreapp2.1
    - --configuration=$(WHISKEY_MSBUILD_CONFIGURATION)
    - --results-directory=$(WHISKEY_OUTPUT_DIRECTORY)
    - --logger=trx
- NUnit3:
    Path: Source\Test\bin\$(WHISKEY_MSBUILD_CONFIGURATION)\net452\Carbon.Test.dll
- Pipeline:
    Name: PublishBin
- Pipeline:
    Name: Tests
- CopyFile:
    Path:
    - LICENSE.txt
    - NOTICE.txt
    DestinationDirectory: Carbon
- SetVariableFromPowerShellDataFile:
    Path: Carbon\Carbon.psd1
    Variables:
        PrivateData:
            PSData:
                ReleaseNotes: RELEASE_NOTES
                Tags: TAGS
- NuGetPack:
    Path: Carbon.nuspec
    Properties:
        ReleaseNotes: $(RELEASE_NOTES)
        Tags: $(TAGS)
- Exec: Tools\Whiskey\bin\7-Zip\7z.exe a $(WHISKEY_OUTPUT_DIRECTORY)\Carbon.zip .\Carbon .\examples .\LICENSE.txt .\NOTICE.txt '-xr!*.pdb' '-xr!*.orig

PublishBin:
- MSBuild:
    Path:
    - Source\Carbon.csproj
    - Source\Iis\*.csproj
    - Source\Xdt\*.csproj
    Target: publish
    Property:
    - TargetFramework=net452
    - PublishDir=$(WHISKEY_BUILD_ROOT)\Carbon\bin\fullclr
- MSBuild:
    Path:
    - Source\Carbon.csproj
    - Source\Iis\*.csproj
    - Source\Xdt\*.csproj
    Target: publish
    Property:
    - TargetFramework=netstandard2.0
    - PublishDir=$(WHISKEY_BUILD_ROOT)\Carbon\bin\coreclr
    - SelfContained=false
- Delete:
    OnlyDuring: Build
    OnlyBy: BuildServer
    Path: Carbon\bin\*.pdb

Tests:
- TaskDefaults:
    Pester4:
        DescribeDurationReportCount: 20
- PowerShell:
    OnlyDuring: Build
    Path: Start-CarbonTest.ps1
- Pester4:
    OnlyBy: Developer
    Path: 
    - Test\LicenseNotices.Tests.ps1
    - Test\*.ps1xml.Tests.ps1
    - Test\Website.Tests.ps1
    - Test\System.Diagnostics.Process.types.Tests.ps1
- PowerShell:
    OnlyDuring: Build
    OnlyBy: Developer
    Path: Tools\Blade\blade.ps1
    Argument:
        Path: 
        - Test\Test-Documentation.ps1
        - Test\Test-ImportCarbon.ps1
        - Test\Test-UsesUseCallerPreference.ps1
<<<<<<< HEAD
# These tests fail when run in parallel so they get run first.
- Pester4:
    OnlyBy: BuildServer
    Path:
    - Test\Install-Certificate.Tests.ps1
    - Test\Uninstall-Certificate.Tests.ps1
    - Test\Invoke-PowerShell.Tests.ps1
    - Test\*Iis*.ps1
    - Test\Carbon_*.Tests.ps1
- Parallel:
    OnlyBy: BuildServer
=======
        - Test\Test-ParentProcessID.ps1
- Parallel:
    OnlyBy: BuildServer
>>>>>>> dc1a75ba
    Queues:
    - Tasks:
        - Pester4:
            Path: 
<<<<<<< HEAD
            - Test\*-ScheduledTask.Tests.ps1
    - Tasks:
        - Pester4:
            Path: 
            - Test\*.Tests.ps1
            Exclude:
            - "*\\Test\\Install-Certificate.Tests.ps1"
            - "*\\Test\\Uninstall-Certificate.Tests.ps1"
            - "*\\Test\\*Iis*.ps1"
            - "*\\Test\\Carbon_*.Tests.ps1"
            - "*\\Test\\*-ScheduledTask.Tests.ps1"
            - "*\\Test\\Invoke-PowerShell.Tests.ps1"
    - Tasks:
        - PowerShell:
            OnlyDuring: Build
=======
            - Test\Carbon_ScheduledTask.Tests.ps1
            - Test\Get-Scheduledtask.Tests.ps1
            - Test\Install-ScheduledTask.Tests.ps1
    - Tasks:
        - Pester4:
            Path: Test\*.Tests.ps1
            Exclude:
            - "*\\*ScheduledTask.Tests.ps1"
        - PowerShell:
>>>>>>> dc1a75ba
            Path: Invoke-CarbonBladeTest.ps1
            Argument:
                Recurse: true
                Path: Test
<<<<<<< HEAD
                PassThru: true
=======
>>>>>>> dc1a75ba
- PowerShell:
    OnlyBy: Developer
    Path: Complete-CarbonTest.ps1
<<<<<<< HEAD

=======
- PowerShell:
    OnlyBy: BuildServer
    Path: Format-TestResult.ps1
    Argument:
        OutputPath: $(WHISKEY_OUTPUT_DIRECTORY)
- CopyFile:
    Path:
    - LICENSE.txt
    - NOTICE.txt
    DestinationDirectory: Carbon
- SetVariableFromPowerShellDataFile:
    Path: Carbon\Carbon.psd1
    Variables:
        PrivateData:
            PSData:
                ReleaseNotes: RELEASE_NOTES
                Tags: TAGS
- NuGetPack:
    Path: Carbon.nuspec
    Properties:
        ReleaseNotes: $(RELEASE_NOTES)
        Tags: $(TAGS)
- Exec: Tools\Whiskey\bin\7-Zip\7z.exe a $(WHISKEY_OUTPUT_DIRECTORY)\Carbon.zip .\Carbon .\examples .\LICENSE.txt .\NOTICE.txt '-xr!*.pdb' '-xr!*.orig
>>>>>>> dc1a75ba

Publish:
- PublishPowerShellModule:
    UnlessExists: env:APPVEYOR_PULL_REQUEST_NUMBER
    Path: Carbon
    RepositoryName: PSGallery
    RepositoryUri: https://www.powershellgallery.com/api/v2/
    ApiKeyID: powershellgallery.com
- NuGetPush:
    UnlessExists: env:APPVEYOR_PULL_REQUEST_NUMBER
    Uri: https://nuget.org/api/v2/package
    ApiKeyID: nuget.org
    SkipUploadedCheck: true
- NuGetPush:
    UnlessExists: env:APPVEYOR_PULL_REQUEST_NUMBER
    Uri: https://chocolatey.org/api/v2/package
    ApiKeyID: chocolatey.org
    SkipUploadedCheck: true
- GitHubRelease:
    UnlessExists: env:APPVEYOR_PULL_REQUEST_NUMBER
    RepositoryName: pshdo/Carbon
    ApiKeyID: github.com
    Tag: $(WHISKEY_SEMVER2_NO_BUILD_METADATA)
    Commitish: $(WHISKEY_SCM_COMMIT_ID)
    Name: $(WHISKEY_SEMVER2_NO_BUILD_METADATA)
    Description: $(RELEASE_NOTES)
    Assets:
    - Path: .output\Carbon.zip
      ContentType: application/zip
      Name: Carbon-$(WHISKEY_SEMVER2_NO_BUILD_METADATA).zip
    <|MERGE_RESOLUTION|>--- conflicted
+++ resolved
@@ -1,233 +1,196 @@
-
-PublishOn:
- - master
-
-Build:
-- Version:
-    Path: Carbon\Carbon.psd1
-- PowerShell:
-    OnlyBy: BuildServer
-    Path: Save-CarbonSigningKey.ps1
-- SetVariable:
-    SignAssembly: False
-    Constants: ""
-- SetVariable:
-    IfExists: Source\Carbon.snk
-    SignAssembly: True
-    Constants: SIGNED
-- MSBuild:
-    Path: Source\Carbon.sln
-    Property:
-    - SignAssembly=$(SignAssembly)
-- PowerShell:
-    OnlyDuring: Build
-    OnlyBy: BuildServer
-    Path: Source\Compile-CarbonTestInstaller.ps1
-    Argument:
-        Configuration: $(WHISKEY_MSBUILD_CONFIGURATION)
-- DotNet:
-    Command: publish
-    Path: Source\Test\Carbon.Test.csproj
-    Argument:
-    - --no-build
-    - --framework=netcoreapp2.1
-    - --configuration=$(WHISKEY_MSBUILD_CONFIGURATION)
-- DotNet:
-    Command: test
-    Path: Source\Test\Carbon.Test.csproj
-    Argument:
-    - --no-build
-    - --framework=netcoreapp2.1
-    - --configuration=$(WHISKEY_MSBUILD_CONFIGURATION)
-    - --results-directory=$(WHISKEY_OUTPUT_DIRECTORY)
-    - --logger=trx
-- NUnit3:
-    Path: Source\Test\bin\$(WHISKEY_MSBUILD_CONFIGURATION)\net452\Carbon.Test.dll
-- Pipeline:
-    Name: PublishBin
-- Pipeline:
-    Name: Tests
-- CopyFile:
-    Path:
-    - LICENSE.txt
-    - NOTICE.txt
-    DestinationDirectory: Carbon
-- SetVariableFromPowerShellDataFile:
-    Path: Carbon\Carbon.psd1
-    Variables:
-        PrivateData:
-            PSData:
-                ReleaseNotes: RELEASE_NOTES
-                Tags: TAGS
-- NuGetPack:
-    Path: Carbon.nuspec
-    Properties:
-        ReleaseNotes: $(RELEASE_NOTES)
-        Tags: $(TAGS)
-- Exec: Tools\Whiskey\bin\7-Zip\7z.exe a $(WHISKEY_OUTPUT_DIRECTORY)\Carbon.zip .\Carbon .\examples .\LICENSE.txt .\NOTICE.txt '-xr!*.pdb' '-xr!*.orig
-
-PublishBin:
-- MSBuild:
-    Path:
-    - Source\Carbon.csproj
-    - Source\Iis\*.csproj
-    - Source\Xdt\*.csproj
-    Target: publish
-    Property:
-    - TargetFramework=net452
-    - PublishDir=$(WHISKEY_BUILD_ROOT)\Carbon\bin\fullclr
-- MSBuild:
-    Path:
-    - Source\Carbon.csproj
-    - Source\Iis\*.csproj
-    - Source\Xdt\*.csproj
-    Target: publish
-    Property:
-    - TargetFramework=netstandard2.0
-    - PublishDir=$(WHISKEY_BUILD_ROOT)\Carbon\bin\coreclr
-    - SelfContained=false
-- Delete:
-    OnlyDuring: Build
-    OnlyBy: BuildServer
-    Path: Carbon\bin\*.pdb
-
-Tests:
-- TaskDefaults:
-    Pester4:
-        DescribeDurationReportCount: 20
-- PowerShell:
-    OnlyDuring: Build
-    Path: Start-CarbonTest.ps1
-- Pester4:
-    OnlyBy: Developer
-    Path: 
-    - Test\LicenseNotices.Tests.ps1
-    - Test\*.ps1xml.Tests.ps1
-    - Test\Website.Tests.ps1
-    - Test\System.Diagnostics.Process.types.Tests.ps1
-- PowerShell:
-    OnlyDuring: Build
-    OnlyBy: Developer
-    Path: Tools\Blade\blade.ps1
-    Argument:
-        Path: 
-        - Test\Test-Documentation.ps1
-        - Test\Test-ImportCarbon.ps1
-        - Test\Test-UsesUseCallerPreference.ps1
-<<<<<<< HEAD
-# These tests fail when run in parallel so they get run first.
-- Pester4:
-    OnlyBy: BuildServer
-    Path:
-    - Test\Install-Certificate.Tests.ps1
-    - Test\Uninstall-Certificate.Tests.ps1
-    - Test\Invoke-PowerShell.Tests.ps1
-    - Test\*Iis*.ps1
-    - Test\Carbon_*.Tests.ps1
-- Parallel:
-    OnlyBy: BuildServer
-=======
-        - Test\Test-ParentProcessID.ps1
-- Parallel:
-    OnlyBy: BuildServer
->>>>>>> dc1a75ba
-    Queues:
-    - Tasks:
-        - Pester4:
-            Path: 
-<<<<<<< HEAD
-            - Test\*-ScheduledTask.Tests.ps1
-    - Tasks:
-        - Pester4:
-            Path: 
-            - Test\*.Tests.ps1
-            Exclude:
-            - "*\\Test\\Install-Certificate.Tests.ps1"
-            - "*\\Test\\Uninstall-Certificate.Tests.ps1"
-            - "*\\Test\\*Iis*.ps1"
-            - "*\\Test\\Carbon_*.Tests.ps1"
-            - "*\\Test\\*-ScheduledTask.Tests.ps1"
-            - "*\\Test\\Invoke-PowerShell.Tests.ps1"
-    - Tasks:
-        - PowerShell:
-            OnlyDuring: Build
-=======
-            - Test\Carbon_ScheduledTask.Tests.ps1
-            - Test\Get-Scheduledtask.Tests.ps1
-            - Test\Install-ScheduledTask.Tests.ps1
-    - Tasks:
-        - Pester4:
-            Path: Test\*.Tests.ps1
-            Exclude:
-            - "*\\*ScheduledTask.Tests.ps1"
-        - PowerShell:
->>>>>>> dc1a75ba
-            Path: Invoke-CarbonBladeTest.ps1
-            Argument:
-                Recurse: true
-                Path: Test
-<<<<<<< HEAD
-                PassThru: true
-=======
->>>>>>> dc1a75ba
-- PowerShell:
-    OnlyBy: Developer
-    Path: Complete-CarbonTest.ps1
-<<<<<<< HEAD
-
-=======
-- PowerShell:
-    OnlyBy: BuildServer
-    Path: Format-TestResult.ps1
-    Argument:
-        OutputPath: $(WHISKEY_OUTPUT_DIRECTORY)
-- CopyFile:
-    Path:
-    - LICENSE.txt
-    - NOTICE.txt
-    DestinationDirectory: Carbon
-- SetVariableFromPowerShellDataFile:
-    Path: Carbon\Carbon.psd1
-    Variables:
-        PrivateData:
-            PSData:
-                ReleaseNotes: RELEASE_NOTES
-                Tags: TAGS
-- NuGetPack:
-    Path: Carbon.nuspec
-    Properties:
-        ReleaseNotes: $(RELEASE_NOTES)
-        Tags: $(TAGS)
-- Exec: Tools\Whiskey\bin\7-Zip\7z.exe a $(WHISKEY_OUTPUT_DIRECTORY)\Carbon.zip .\Carbon .\examples .\LICENSE.txt .\NOTICE.txt '-xr!*.pdb' '-xr!*.orig
->>>>>>> dc1a75ba
-
-Publish:
-- PublishPowerShellModule:
-    UnlessExists: env:APPVEYOR_PULL_REQUEST_NUMBER
-    Path: Carbon
-    RepositoryName: PSGallery
-    RepositoryUri: https://www.powershellgallery.com/api/v2/
-    ApiKeyID: powershellgallery.com
-- NuGetPush:
-    UnlessExists: env:APPVEYOR_PULL_REQUEST_NUMBER
-    Uri: https://nuget.org/api/v2/package
-    ApiKeyID: nuget.org
-    SkipUploadedCheck: true
-- NuGetPush:
-    UnlessExists: env:APPVEYOR_PULL_REQUEST_NUMBER
-    Uri: https://chocolatey.org/api/v2/package
-    ApiKeyID: chocolatey.org
-    SkipUploadedCheck: true
-- GitHubRelease:
-    UnlessExists: env:APPVEYOR_PULL_REQUEST_NUMBER
-    RepositoryName: pshdo/Carbon
-    ApiKeyID: github.com
-    Tag: $(WHISKEY_SEMVER2_NO_BUILD_METADATA)
-    Commitish: $(WHISKEY_SCM_COMMIT_ID)
-    Name: $(WHISKEY_SEMVER2_NO_BUILD_METADATA)
-    Description: $(RELEASE_NOTES)
-    Assets:
-    - Path: .output\Carbon.zip
-      ContentType: application/zip
-      Name: Carbon-$(WHISKEY_SEMVER2_NO_BUILD_METADATA).zip
+
+PublishOn:
+ - master
+
+Build:
+- Version:
+    Path: Carbon\Carbon.psd1
+- PowerShell:
+    OnlyBy: BuildServer
+    Path: Save-CarbonSigningKey.ps1
+- SetVariable:
+    SignAssembly: False
+    Constants: ""
+- SetVariable:
+    IfExists: Source\Carbon.snk
+    SignAssembly: True
+    Constants: SIGNED
+- MSBuild:
+    Path: Source\Carbon.sln
+    Property:
+    - SignAssembly=$(SignAssembly)
+    - DefineConstants=$(Constants)
+- PowerShell:
+    OnlyDuring: Build
+    OnlyBy: BuildServer
+    Path: Source\Compile-CarbonTestInstaller.ps1
+    Argument:
+        Configuration: $(WHISKEY_MSBUILD_CONFIGURATION)
+- DotNet:
+    Command: publish
+    Path: Source\Test\Carbon.Test.csproj
+    Argument:
+    - --no-build
+    - --framework=netcoreapp2.1
+    - --configuration=$(WHISKEY_MSBUILD_CONFIGURATION)
+- DotNet:
+    Command: test
+    Path: Source\Test\Carbon.Test.csproj
+    Argument:
+    - --no-build
+    - --framework=netcoreapp2.1
+    - --configuration=$(WHISKEY_MSBUILD_CONFIGURATION)
+    - --results-directory=$(WHISKEY_OUTPUT_DIRECTORY)
+- Pester4:
+    Queues:
+    - Tasks:
+        - Pester4:
+- NUnit3:
+    - Test\Install-Certificate.Tests.ps1
+    - Test\*Iis*.ps1
+- Pipeline:
+    Name: PublishBin
+- Pipeline:
+    Name: Tests
+- CopyFile:
+    Path:
+    - LICENSE.txt
+    - NOTICE.txt
+    DestinationDirectory: Carbon
+- SetVariableFromPowerShellDataFile:
+    Path: Carbon\Carbon.psd1
+    Variables:
+        PrivateData:
+            PSData:
+                ReleaseNotes: RELEASE_NOTES
+                Tags: TAGS
+- NuGetPack:
+    Path: Carbon.nuspec
+    Properties:
+        ReleaseNotes: $(RELEASE_NOTES)
+        Tags: $(TAGS)
+- Exec: Tools\Whiskey\bin\7-Zip\7z.exe a $(WHISKEY_OUTPUT_DIRECTORY)\Carbon.zip .\Carbon .\examples .\LICENSE.txt .\NOTICE.txt '-xr!*.pdb' '-xr!*.orig
+
+PublishBin:
+- MSBuild:
+    Path:
+    - Source\Carbon.csproj
+    - Source\Iis\*.csproj
+    - Source\Xdt\*.csproj
+    Target: publish
+    Property:
+    - TargetFramework=net452
+    - PublishDir=$(WHISKEY_BUILD_ROOT)\Carbon\bin\fullclr
+- MSBuild:
+    Path:
+    - Source\Carbon.csproj
+    - Source\Iis\*.csproj
+    - Source\Xdt\*.csproj
+    Target: publish
+    Property:
+    - TargetFramework=netstandard2.0
+    - PublishDir=$(WHISKEY_BUILD_ROOT)\Carbon\bin\coreclr
+    - SelfContained=false
+- Delete:
+    OnlyDuring: Build
+    OnlyBy: BuildServer
+    Path: Carbon\bin\*.pdb
+
+Tests:
+- TaskDefaults:
+    Pester4:
+        DescribeDurationReportCount: 20
+- PowerShell:
+    OnlyDuring: Build
+    Path: Start-CarbonTest.ps1
+- Pester4:
+    OnlyBy: Developer
+    Path: 
+    - Test\LicenseNotices.Tests.ps1
+    - Test\*.ps1xml.Tests.ps1
+    - Test\Website.Tests.ps1
+    - Test\System.Diagnostics.Process.types.Tests.ps1
+- PowerShell:
+    OnlyDuring: Build
+    OnlyBy: Developer
+    Path: Tools\Blade\blade.ps1
+    Argument:
+        Path: 
+        - Test\Test-Documentation.ps1
+        - Test\Test-ImportCarbon.ps1
+        - Test\Test-UsesUseCallerPreference.ps1
+# These tests fail when run in parallel so they get run first.
+- Pester4:
+    OnlyBy: BuildServer
+    Path:
+    - Test\Install-Certificate.Tests.ps1
+    - Test\Uninstall-Certificate.Tests.ps1
+    - Test\Invoke-PowerShell.Tests.ps1
+    - Test\*Iis*.ps1
+    - Test\Carbon_*.Tests.ps1
+- Parallel:
+    OnlyBy: BuildServer
+    Queues:
+    - Tasks:
+        - Pester4:
+            Path: 
+            - Test\*-ScheduledTask.Tests.ps1
+    - Tasks:
+        - Pester4:
+            Path: 
+            - Test\*.Tests.ps1
+            Exclude:
+            - "*\\Test\\Install-Certificate.Tests.ps1"
+            - "*\\Test\\Uninstall-Certificate.Tests.ps1"
+            - "*\\Test\\*Iis*.ps1"
+            - "*\\Test\\Carbon_*.Tests.ps1"
+            - "*\\Test\\*-ScheduledTask.Tests.ps1"
+            - "*\\Test\\Invoke-PowerShell.Tests.ps1"
+    - Tasks:
+        - PowerShell:
+            OnlyDuring: Build
+            Path: Invoke-CarbonBladeTest.ps1
+            Argument:
+                Recurse: true
+                Path: Test
+                PassThru: true
+- PowerShell:
+    OnlyDuring: Build
+    OnlyBy: Developer
+    Path: Complete-CarbonTest.ps1
+- PowerShell:
+    OnlyBy: BuildServer
+    Path: Format-TestResult.ps1
+    Argument:
+        OutputPath: $(WHISKEY_OUTPUT_DIRECTORY)
+
+Publish:
+- PublishPowerShellModule:
+    UnlessExists: env:APPVEYOR_PULL_REQUEST_NUMBER
+    Path: Carbon
+    RepositoryName: PSGallery
+    RepositoryUri: https://www.powershellgallery.com/api/v2/
+    ApiKeyID: powershellgallery.com
+- NuGetPush:
+    UnlessExists: env:APPVEYOR_PULL_REQUEST_NUMBER
+    Uri: https://nuget.org/api/v2/package
+    ApiKeyID: nuget.org
+    SkipUploadedCheck: true
+- NuGetPush:
+    UnlessExists: env:APPVEYOR_PULL_REQUEST_NUMBER
+    Uri: https://chocolatey.org/api/v2/package
+    ApiKeyID: chocolatey.org
+    SkipUploadedCheck: true
+- GitHubRelease:
+    UnlessExists: env:APPVEYOR_PULL_REQUEST_NUMBER
+    RepositoryName: pshdo/Carbon
+    ApiKeyID: github.com
+    Tag: $(WHISKEY_SEMVER2_NO_BUILD_METADATA)
+    Commitish: $(WHISKEY_SCM_COMMIT_ID)
+    Name: $(WHISKEY_SEMVER2_NO_BUILD_METADATA)
+    Description: $(RELEASE_NOTES)
+    Assets:
+    - Path: .output\Carbon.zip
+      ContentType: application/zip
+      Name: Carbon-$(WHISKEY_SEMVER2_NO_BUILD_METADATA).zip
     