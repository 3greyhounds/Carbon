--- conflicted
+++ resolved
@@ -1,18 +1,18 @@
-<!DOCTYPE HTML PUBLIC "-//W3C//DTD HTML 4.01 Transitional//EN" "http://www.w3.org/TR/html4/loose.dtd">
-<html>
-<head>
-    <title>PowerShell - Install-Service - Carbon</title>
-	<link href="styles.css" type="text/css" rel="stylesheet" />
-</head>
-<body>
-    	<ul id="SiteNav">
-		<li><a href="http://get-carbon.org">Get-Carbon</a></li>
-		<li><b>-Documentation</b></li>
-        <li><a href="http://get-carbon.org">-ReleaseNotes</a></li>
-		<li><a href="http://pshdo.com">-Blog</a></li>
-	</ul>
-<div id="CommandMenuContainer" style="float:left;">
-	<ul id="CategoryMenu">
+<!DOCTYPE HTML PUBLIC "-//W3C//DTD HTML 4.01 Transitional//EN" "http://www.w3.org/TR/html4/loose.dtd">
+<html>
+<head>
+    <title>PowerShell - Install-Service - Carbon</title>
+	<link href="styles.css" type="text/css" rel="stylesheet" />
+</head>
+<body>
+	<ul id="SiteNav">
+		<li><a href="http://get-carbon.org">Get-Carbon</a></li>
+		<li><b>-Documentation</b></li>
+        <li><a href="http://get-carbon.org">-ReleaseNotes</a></li>
+		<li><a href="http://pshdo.com">-Blog</a></li>
+	</ul>
+<div id="CommandMenuContainer" style="float:left;">
+	<ul id="CategoryMenu">
 		<li class="Category">ActiveDirectory</li>
 		<ul class="CommandMenu">
 			<li><a href="Find-ADUser.html">Find-ADUser</a></li>
@@ -39,6 +39,7 @@
 		</ul>
 		<li class="Category">Computer</li>
 		<ul class="CommandMenu">
+			<li><a href="Get-ProgramInstallInfo.html">Get-ProgramInstallInfo</a></li>
 			<li><a href="Remove-EnvironmentVariable.html">Remove-EnvironmentVariable</a></li>
 			<li><a href="Resolve-NetPath.html">Resolve-NetPath</a></li>
 			<li><a href="Set-EnvironmentVariable.html">Set-EnvironmentVariable</a></li>
@@ -47,6 +48,7 @@
 		</ul>
 		<li class="Category">Cryptography</li>
 		<ul class="CommandMenu">
+			<li><a href="New-RsaKeyPair.html">New-RsaKeyPair</a></li>
 			<li><a href="Protect-String.html">Protect-String</a></li>
 			<li><a href="Unprotect-String.html">Unprotect-String</a></li>
 		</ul>
@@ -58,14 +60,17 @@
 		</ul>
 		<li class="Category">FileSystem</li>
 		<ul class="CommandMenu">
+			<li><a href="Compress-Item.html">Compress-Item</a></li>
 			<li><a href="Disable-NtfsCompression.html">Disable-NtfsCompression</a></li>
 			<li><a href="Enable-NtfsCompression.html">Enable-NtfsCompression</a></li>
+			<li><a href="Expand-Item.html">Expand-Item</a></li>
 			<li><a href="Install-Junction.html">Install-Junction</a></li>
 			<li><a href="New-Junction.html">New-Junction</a></li>
-			<li><a href="New-TempDir.html">New-TempDir</a></li>
+			<li><a href="New-TempDirectory.html">New-TempDirectory</a></li>
 			<li><a href="Remove-Junction.html">Remove-Junction</a></li>
 			<li><a href="Test-NtfsCompression.html">Test-NtfsCompression</a></li>
 			<li><a href="Test-PathIsJunction.html">Test-PathIsJunction</a></li>
+			<li><a href="Test-ZipFile.html">Test-ZipFile</a></li>
 		</ul>
 		<li class="Category">Firewall</li>
 		<ul class="CommandMenu">
@@ -85,7 +90,6 @@
 		<li class="Category">IIS</li>
 		<ul class="CommandMenu">
 			<li><a href="Add-IisDefaultDocument.html">Add-IisDefaultDocument</a></li>
-			<li><a href="Add-IisServerManagerMember.html">Add-IisServerManagerMember</a></li>
 			<li><a href="Disable-IisSecurityAuthentication.html">Disable-IisSecurityAuthentication</a></li>
 			<li><a href="Enable-IisDirectoryBrowsing.html">Enable-IisDirectoryBrowsing</a></li>
 			<li><a href="Enable-IisSecurityAuthentication.html">Enable-IisSecurityAuthentication</a></li>
@@ -199,6 +203,7 @@
 		<ul class="CommandMenu">
 			<li><a href="Assert-AdminPrivilege.html">Assert-AdminPrivilege</a></li>
 			<li><a href="Convert-SecureStringToString.html">Convert-SecureStringToString</a></li>
+			<li><a href="ConvertTo-ContainerInheritanceFlags.html">ConvertTo-ContainerInheritanceFlags</a></li>
 			<li><a href="ConvertTo-InheritanceFlag.html">ConvertTo-InheritanceFlag</a></li>
 			<li><a href="ConvertTo-PropagationFlag.html">ConvertTo-PropagationFlag</a></li>
 			<li><a href="ConvertTo-ProviderAccessControlRights.html">ConvertTo-ProviderAccessControlRights</a></li>
@@ -206,6 +211,7 @@
 			<li><a href="Grant-Permission.html">Grant-Permission</a></li>
 			<li><a href="New-Credential.html">New-Credential</a></li>
 			<li><a href="Protect-Acl.html">Protect-Acl</a></li>
+			<li><a href="Revoke-Permission.html">Revoke-Permission</a></li>
 			<li><a href="Test-AdminPrivilege.html">Test-AdminPrivilege</a></li>
 			<li><a href="Test-Permission.html">Test-Permission</a></li>
 		</ul>
@@ -213,6 +219,7 @@
 		<ul class="CommandMenu">
 			<li><a href="Assert-Service.html">Assert-Service</a></li>
 			<li><a href="Get-ServiceAcl.html">Get-ServiceAcl</a></li>
+			<li><a href="Get-ServiceConfiguration.html">Get-ServiceConfiguration</a></li>
 			<li><a href="Get-ServicePermission.html">Get-ServicePermission</a></li>
 			<li><a href="Get-ServiceSecurityDescriptor.html">Get-ServiceSecurityDescriptor</a></li>
 			<li><a href="Grant-ServiceControlPermission.html">Grant-ServiceControlPermission</a></li>
@@ -246,10 +253,8 @@
 		</ul>
 		<li class="Category">WindowsFeatures</li>
 		<ul class="CommandMenu">
-			<li><a href="Assert-WindowsFeatureFunctionsSupported.html">Assert-WindowsFeatureFunctionsSupported</a></li>
 			<li><a href="Get-WindowsFeature.html">Get-WindowsFeature</a></li>
 			<li><a href="Install-WindowsFeature.html">Install-WindowsFeature</a></li>
-			<li><a href="Resolve-WindowsFeatureName.html">Resolve-WindowsFeatureName</a></li>
 			<li><a href="Test-WindowsFeature.html">Test-WindowsFeature</a></li>
 			<li><a href="Uninstall-WindowsFeature.html">Uninstall-WindowsFeature</a></li>
 		</ul>
@@ -257,335 +262,181 @@
 		<ul class="CommandMenu">
 			<li><a href="Convert-XmlFile.html">Convert-XmlFile</a></li>
 		</ul>
-	</ul>
-</div>
-
-
-    <h1>Install-Service</h1>
-    <div><p>Installs a Windows service.</p>
-</div>
-
-        <h2>Syntax</h2>
-    <pre class="Syntax"><code>Install-Service -Name &lt;String&gt; -Path &lt;String&gt; [-StartupType {Automatic | Manual | Disabled}] [-OnFirstFailure &lt;String&gt;] [-OnSecondFailure &lt;String&gt;] [-OnThirdFailure &lt;String&gt;] [-ResetFailureCount &lt;Int32&gt;] [-RestartDelay &lt;Int32&gt;] [-RebootDelay &lt;Int32&gt;] [-Dependency &lt;String[]&gt;] [-WhatIf] [-Confirm] [&lt;CommonParameters&gt;]
+	</ul>
+</div>
+
+
+<h1>Install-Service</h1>
+<div><p>Installs a Windows service.</p></div>
+
+<h2>Syntax</h2>
+<pre class="Syntax"><code>Install-Service -Name &lt;String&gt; -Path &lt;String&gt; [-StartupType {Automatic | Manual | Disabled}] [-OnFirstFailure &lt;String&gt;] [-OnSecondFailure &lt;String&gt;] [-OnThirdFailure &lt;String&gt;] [-ResetFailureCount &lt;Int32&gt;] [-RestartDelay &lt;Int32&gt;] [-RebootDelay &lt;Int32&gt;] [-Dependency &lt;String[]&gt;] [-WhatIf] [-Confirm] [&lt;CommonParameters&gt;] </code></pre>
-<pre class="Syntax"><code>Install-Service -Name &lt;String&gt; -Path &lt;String&gt; [-StartupType {Automatic | Manual | Disabled}] [-OnFirstFailure &lt;String&gt;] [-OnSecondFailure &lt;String&gt;] [-OnThirdFailure &lt;String&gt;] [-ResetFailureCount &lt;Int32&gt;] [-RestartDelay &lt;Int32&gt;] [-RebootDelay &lt;Int32&gt;] [-Dependency &lt;String[]&gt;] -Username &lt;String&gt; [-Password &lt;String&gt;] [-WhatIf] [-Confirm] [&lt;CommonParameters&gt;]</code></pre>
-    
-        <h2>Description</h2>
-    <div class="Description">
-        <p>Installs a Windows service.  If a service with the given name already exists, it is left in place, and the its configuration is updated to match the parameters passed in.  In order to configure it, the service is stopped, configured, then started.  By default, the service is installed to run as <code>NetworkService</code>.  Set the <code>Username</code> and <code>Password</code> arguments to run as a different account.  This user will be granted the logon as a service right.</p>
+<pre class="Syntax"><code>Install-Service -Name &lt;String&gt; -Path &lt;String&gt; [-StartupType {Automatic | Manual | Disabled}] [-OnFirstFailure &lt;String&gt;] [-OnSecondFailure &lt;String&gt;] [-OnThirdFailure &lt;String&gt;] [-ResetFailureCount &lt;Int32&gt;] [-RestartDelay &lt;Int32&gt;] [-RebootDelay &lt;Int32&gt;] [-Dependency &lt;String[]&gt;] -Username &lt;String&gt; [-Password &lt;String&gt;] [-WhatIf] [-Confirm] [&lt;CommonParameters&gt;]</code></pre>
+    
+<h2>Description</h2>
+<div class="Description">
+<p>Installs a Windows service.  If a service with the given name already exists, it is left in place, and the its configuration is updated to match the parameters passed in.  In order to configure it, the service is stopped, configured, then started.  By default, the service is installed to run as <code>NetworkService</code>.  Set the <code>Username</code> and <code>Password</code> arguments to run as a different account.  This user will be granted the logon as a service right.</p>
 
 <p>The minimum required information to install a service is its name and path.  By default the servide will run as <code>NetworkService</code> and will start automatically.  Review the parameter list for additional configuraiton options and their defaults.  Normally, we would list them here, but there's like 300 of them and we really don't have the time.  I'm so mean, I'm not even going to give you <em>examples</em> of all the different options.  Feel free to send in your own.</p>
 
-<p><a href="http://technet.microsoft.com/en-us/library/dd548356.aspx">Managed service accounts and virtual accounts</a> should be supported (we don't know how to test, so can't be sure).  Simply omit the <code>-Password</code> parameter when providing a custom account name with the <code>-Username</code> parameter.</p>
-
-    </div>
-    
-<<<<<<< HEAD
-            <h2>Related Commands</h2>
-        <ul>
-=======
-<h2>Related Commands</h2>
+<p><a href="http://technet.microsoft.com/en-us/library/dd548356.aspx">Managed service accounts and virtual accounts</a> should be supported (we don't know how to test, so can't be sure).  Simply omit the <code>-Password</code> parameter when providing a custom account name with the <code>-Username</code> parameter.</p>
+</div>
+    
+<h2>Related Commands</h2>
 <ul>
 <li><a href="Uninstall-Service.html">Uninstall-Service</a></li>
->>>>>>> a7c259d5
 <li><a href="http://technet.microsoft.com/en-us/library/dd548356.aspx">http://technet.microsoft.com/en-us/library/dd548356.aspx</a></li>
-</ul>
-
-<<<<<<< HEAD
-=======
-<h2> Parameters </h2>
-<table border='1'>
-<tr>
-	<th>Name</th>
-    <th>Type</th>
-	<th>Description</th>
-	<th>Required?</th>
-	<th>Pipeline Input</th>
-	<th>Default Value</th>
-</tr>
-<tr valign='top'>
-	<td>Name</td>
-	<td><a href="http://msdn.microsoft.com/en-us/library/system.string.aspx">String</a></td>
-	<td>The name of the service.</td>
-	<td>true</td>
-	<td>false</td>
-    <td></td>
-</tr>
-<tr valign='top'>
-	<td>Path</td>
-	<td><a href="http://msdn.microsoft.com/en-us/library/system.string.aspx">String</a></td>
-	<td>The path to the service.</td>
-	<td>true</td>
-	<td>false</td>
-    <td></td>
-</tr>
-<tr valign='top'>
-	<td>StartupType</td>
-	<td>ServiceStartMode</td>
-	<td>The startup type: automatic, manual, or disabled.  Default is automatic.</td>
-	<td>false</td>
-	<td>false</td>
-    <td>Automatic</td>
-</tr>
-<tr valign='top'>
-	<td>OnFirstFailure</td>
-	<td><a href="http://msdn.microsoft.com/en-us/library/system.string.aspx">String</a></td>
-	<td>What to do on the service's first failure.  Default is to take no action.</td>
-	<td>false</td>
-	<td>false</td>
-    <td>TakeNoAction</td>
-</tr>
-<tr valign='top'>
-	<td>OnSecondFailure</td>
-	<td><a href="http://msdn.microsoft.com/en-us/library/system.string.aspx">String</a></td>
-	<td>What to do on the service's second failure. Default is to take no action.</td>
-	<td>false</td>
-	<td>false</td>
-    <td>TakeNoAction</td>
-</tr>
-<tr valign='top'>
-	<td>OnThirdFailure</td>
-	<td><a href="http://msdn.microsoft.com/en-us/library/system.string.aspx">String</a></td>
-	<td>What to do on the service' third failure.  Default is to take no action.</td>
-	<td>false</td>
-	<td>false</td>
-    <td>TakeNoAction</td>
-</tr>
-<tr valign='top'>
-	<td>ResetFailureCount</td>
-	<td><a href="http://msdn.microsoft.com/en-us/library/system.int32.aspx">Int32</a></td>
-	<td>How many seconds after which the failure count is reset to 0.</td>
-	<td>false</td>
-	<td>false</td>
-    <td>0</td>
-</tr>
-<tr valign='top'>
-	<td>RestartDelay</td>
-	<td><a href="http://msdn.microsoft.com/en-us/library/system.int32.aspx">Int32</a></td>
-	<td>How many milliseconds to wait before restarting the service.  Default is 60,0000, or 1 minute.</td>
-	<td>false</td>
-	<td>false</td>
-    <td>60000</td>
-</tr>
-<tr valign='top'>
-	<td>RebootDelay</td>
-	<td><a href="http://msdn.microsoft.com/en-us/library/system.int32.aspx">Int32</a></td>
-	<td>How many milliseconds to wait before handling the second failure.  Default is 60,000 or 1 minute.</td>
-	<td>false</td>
-	<td>false</td>
-    <td>60000</td>
-</tr>
-<tr valign='top'>
-	<td>Dependency</td>
-	<td><a href="http://msdn.microsoft.com/en-us/library/system.string.aspx">String[]</a></td>
-	<td>What other services does this service depend on?</td>
-	<td>false</td>
-	<td>false</td>
-    <td></td>
-</tr>
-<tr valign='top'>
-	<td>Username</td>
-	<td><a href="http://msdn.microsoft.com/en-us/library/system.string.aspx">String</a></td>
-	<td>The user the service should run as.</td>
-	<td>true</td>
-	<td>false</td>
-    <td></td>
-</tr>
-<tr valign='top'>
-	<td>Password</td>
-	<td><a href="http://msdn.microsoft.com/en-us/library/system.string.aspx">String</a></td>
-	<td>The user's password.</td>
-	<td>false</td>
-	<td>false</td>
-    <td></td>
-</tr>
-<tr valign='top'>
-	<td>WhatIf</td>
-	<td><a href="http://msdn.microsoft.com/en-us/library/system.management.automation.switchparameter.aspx">SwitchParameter</a></td>
-	<td></td>
-	<td>false</td>
-	<td>false</td>
-    <td></td>
-</tr>
-<tr valign='top'>
-	<td>Confirm</td>
-	<td><a href="http://msdn.microsoft.com/en-us/library/system.management.automation.switchparameter.aspx">SwitchParameter</a></td>
-	<td></td>
-	<td>false</td>
-	<td>false</td>
-    <td></td>
-</tr>
-<tr valign="top">
-    <td><a href="http://technet.microsoft.com/en-us/library/dd315352.aspx">CommonParameters</a></td>
-    <td></td>
-    <td>This cmdlet supports common parameters.  For more information type <br> <code>Get-Help about_CommonParameters</code>.</td>
-    <td></td>
-    <td></td>
-    <td></td>
-</tr>
-</table>
-        
->>>>>>> a7c259d5
-
-    		<h2> Parameters </h2>
-		<table border='1'>
-			<tr>
-				<th>Name</th>
-                <th>Type</th>
-				<th>Description</th>
-				<th>Required?</th>
-				<th>Pipeline Input</th>
-				<th>Default Value</th>
-			</tr>
-            			<tr valign='top'>
-				<td>Name</td>
-				<td><a href="http://msdn.microsoft.com/en-us/library/system.string.aspx">String</a></td>
-				<td>The name of the service.
-</td>
-				<td>true</td>
-				<td>false</td>
-                <td></td>
-			</tr>
-			<tr valign='top'>
-				<td>Path</td>
-				<td><a href="http://msdn.microsoft.com/en-us/library/system.string.aspx">String</a></td>
-				<td>The path to the service.
-</td>
-				<td>true</td>
-				<td>false</td>
-                <td></td>
-			</tr>
-			<tr valign='top'>
-				<td>StartupType</td>
-				<td><a href="http://msdn.microsoft.com/en-us/library/system.serviceprocess.servicestartmode.aspx">ServiceStartMode</a></td>
-				<td>The startup type: automatic, manual, or disabled.  Default is automatic.
-</td>
-				<td>false</td>
-				<td>false</td>
-                <td>Automatic</td>
-			</tr>
-			<tr valign='top'>
-				<td>OnFirstFailure</td>
-				<td><a href="http://msdn.microsoft.com/en-us/library/system.string.aspx">String</a></td>
-				<td>What to do on the service's first failure.  Default is to take no action.
-</td>
-				<td>false</td>
-				<td>false</td>
-                <td>TakeNoAction</td>
-			</tr>
-			<tr valign='top'>
-				<td>OnSecondFailure</td>
-				<td><a href="http://msdn.microsoft.com/en-us/library/system.string.aspx">String</a></td>
-				<td>What to do on the service's second failure. Default is to take no action.
-</td>
-				<td>false</td>
-				<td>false</td>
-                <td>TakeNoAction</td>
-			</tr>
-			<tr valign='top'>
-				<td>OnThirdFailure</td>
-				<td><a href="http://msdn.microsoft.com/en-us/library/system.string.aspx">String</a></td>
-				<td>What to do on the service' third failure.  Default is to take no action.
-</td>
-				<td>false</td>
-				<td>false</td>
-                <td>TakeNoAction</td>
-			</tr>
-			<tr valign='top'>
-				<td>ResetFailureCount</td>
-				<td><a href="http://msdn.microsoft.com/en-us/library/system.int32.aspx">Int32</a></td>
-				<td>How many seconds after which the failure count is reset to 0.
-</td>
-				<td>false</td>
-				<td>false</td>
-                <td>0</td>
-			</tr>
-			<tr valign='top'>
-				<td>RestartDelay</td>
-				<td><a href="http://msdn.microsoft.com/en-us/library/system.int32.aspx">Int32</a></td>
-				<td>How many milliseconds to wait before restarting the service.  Default is 60,0000, or 1 minute.
-</td>
-				<td>false</td>
-				<td>false</td>
-                <td>60000</td>
-			</tr>
-			<tr valign='top'>
-				<td>RebootDelay</td>
-				<td><a href="http://msdn.microsoft.com/en-us/library/system.int32.aspx">Int32</a></td>
-				<td>How many milliseconds to wait before handling the second failure.  Default is 60,000 or 1 minute.
-</td>
-				<td>false</td>
-				<td>false</td>
-                <td>60000</td>
-			</tr>
-			<tr valign='top'>
-				<td>Dependency</td>
-				<td><a href="http://msdn.microsoft.com/en-us/library/system.string.aspx">String[]</a></td>
-				<td>What other services does this service depend on?
-</td>
-				<td>false</td>
-				<td>false</td>
-                <td></td>
-			</tr>
-			<tr valign='top'>
-				<td>Username</td>
-				<td><a href="http://msdn.microsoft.com/en-us/library/system.string.aspx">String</a></td>
-				<td>The user the service should run as.
-</td>
-				<td>true</td>
-				<td>false</td>
-                <td></td>
-			</tr>
-			<tr valign='top'>
-				<td>Password</td>
-				<td><a href="http://msdn.microsoft.com/en-us/library/system.string.aspx">String</a></td>
-				<td>The user's password.
-</td>
-				<td>false</td>
-				<td>false</td>
-                <td></td>
-			</tr>
-			<tr valign='top'>
-				<td>WhatIf</td>
-				<td><a href="http://msdn.microsoft.com/en-us/library/system.management.automation.switchparameter.aspx">SwitchParameter</a></td>
-				<td></td>
-				<td>false</td>
-				<td>false</td>
-                <td></td>
-			</tr>
-			<tr valign='top'>
-				<td>Confirm</td>
-				<td><a href="http://msdn.microsoft.com/en-us/library/system.management.automation.switchparameter.aspx">SwitchParameter</a></td>
-				<td></td>
-				<td>false</td>
-				<td>false</td>
-                <td></td>
-			</tr>
-                            <tr valign="top">
-                <td><a href="http://technet.microsoft.com/en-us/library/dd315352.aspx">CommonParameters</a></td>
-                <td></td>
-                <td>This cmdlet supports common parameters.  For more information type <br> <code>Get-Help about_CommonParameters</code>.</td>
-                <td></td>
-                <td></td>
-                <td></td>
-                </tr>
-        </table>
-        
-    
-        
-    
-        
-    
-        
-                <h2>EXAMPLE 1</h2>
-            <pre><code>Install-Service -Name DeathStar -Path C:\ALongTimeAgo\InAGalaxyFarFarAway\DeathStar.exe</code></pre>
-            <p><p>Installs the Death Star service, which runs the service executable at <code>C:\ALongTimeAgo\InAGalaxyFarFarAway\DeathStar.exe</code>.  The service runs as <code>NetworkService</code> and will start automatically.</p>
-</p><p></p><p></p><p></p><p></p>             <h2>EXAMPLE 2</h2>
-            <pre><code>Install-Service -Name DetahStart -Path C:\ALongTimeAgo\InAGalaxyFarFarAway\DeathStar.exe -StartupType Manual</code></pre>
-            <p><p>Install the Death Star service to startup manually.  You certainly don't want the thing roaming the galaxy, destroying thing willy-nilly, do you?</p>
-</p><p></p><p></p><p></p><p></p>             <h2>EXAMPLE 3</h2>
-            <pre><code>Install-Service -Name DetahStart -Path C:\ALongTimeAgo\InAGalaxyFarFarAway\DeathStar.exe -Username EMPIRE\wtarkin -Password 5irewh3nready</code></pre>
-            <p><p>Installs the Death Star service to run as Grand Moff Tarkin, who is given the log on as a service right.</p>
-</p><p></p><p></p><p></p><p></p>
-</body>
-</html>   
+</ul>
+
+<h2> Parameters </h2>
+<table border='1'>
+<tr>
+	<th>Name</th>
+    <th>Type</th>
+	<th>Description</th>
+	<th>Required?</th>
+	<th>Pipeline Input</th>
+	<th>Default Value</th>
+</tr>
+<tr valign='top'>
+	<td>Name</td>
+	<td><a href="http://msdn.microsoft.com/en-us/library/system.string.aspx">String</a></td>
+	<td>The name of the service.</td>
+	<td>true</td>
+	<td>false</td>
+    <td></td>
+</tr>
+<tr valign='top'>
+	<td>Path</td>
+	<td><a href="http://msdn.microsoft.com/en-us/library/system.string.aspx">String</a></td>
+	<td>The path to the service.</td>
+	<td>true</td>
+	<td>false</td>
+    <td></td>
+</tr>
+<tr valign='top'>
+	<td>StartupType</td>
+	<td>ServiceStartMode</td>
+	<td>The startup type: automatic, manual, or disabled.  Default is automatic.</td>
+	<td>false</td>
+	<td>false</td>
+    <td>Automatic</td>
+</tr>
+<tr valign='top'>
+	<td>OnFirstFailure</td>
+	<td><a href="http://msdn.microsoft.com/en-us/library/system.string.aspx">String</a></td>
+	<td>What to do on the service's first failure.  Default is to take no action.</td>
+	<td>false</td>
+	<td>false</td>
+    <td>TakeNoAction</td>
+</tr>
+<tr valign='top'>
+	<td>OnSecondFailure</td>
+	<td><a href="http://msdn.microsoft.com/en-us/library/system.string.aspx">String</a></td>
+	<td>What to do on the service's second failure. Default is to take no action.</td>
+	<td>false</td>
+	<td>false</td>
+    <td>TakeNoAction</td>
+</tr>
+<tr valign='top'>
+	<td>OnThirdFailure</td>
+	<td><a href="http://msdn.microsoft.com/en-us/library/system.string.aspx">String</a></td>
+	<td>What to do on the service' third failure.  Default is to take no action.</td>
+	<td>false</td>
+	<td>false</td>
+    <td>TakeNoAction</td>
+</tr>
+<tr valign='top'>
+	<td>ResetFailureCount</td>
+	<td><a href="http://msdn.microsoft.com/en-us/library/system.int32.aspx">Int32</a></td>
+	<td>How many seconds after which the failure count is reset to 0.</td>
+	<td>false</td>
+	<td>false</td>
+    <td>0</td>
+</tr>
+<tr valign='top'>
+	<td>RestartDelay</td>
+	<td><a href="http://msdn.microsoft.com/en-us/library/system.int32.aspx">Int32</a></td>
+	<td>How many milliseconds to wait before restarting the service.  Default is 60,0000, or 1 minute.</td>
+	<td>false</td>
+	<td>false</td>
+    <td>60000</td>
+</tr>
+<tr valign='top'>
+	<td>RebootDelay</td>
+	<td><a href="http://msdn.microsoft.com/en-us/library/system.int32.aspx">Int32</a></td>
+	<td>How many milliseconds to wait before handling the second failure.  Default is 60,000 or 1 minute.</td>
+	<td>false</td>
+	<td>false</td>
+    <td>60000</td>
+</tr>
+<tr valign='top'>
+	<td>Dependency</td>
+	<td><a href="http://msdn.microsoft.com/en-us/library/system.string.aspx">String[]</a></td>
+	<td>What other services does this service depend on?</td>
+	<td>false</td>
+	<td>false</td>
+    <td></td>
+</tr>
+<tr valign='top'>
+	<td>Username</td>
+	<td><a href="http://msdn.microsoft.com/en-us/library/system.string.aspx">String</a></td>
+	<td>The user the service should run as.</td>
+	<td>true</td>
+	<td>false</td>
+    <td></td>
+</tr>
+<tr valign='top'>
+	<td>Password</td>
+	<td><a href="http://msdn.microsoft.com/en-us/library/system.string.aspx">String</a></td>
+	<td>The user's password.</td>
+	<td>false</td>
+	<td>false</td>
+    <td></td>
+</tr>
+<tr valign='top'>
+	<td>WhatIf</td>
+	<td><a href="http://msdn.microsoft.com/en-us/library/system.management.automation.switchparameter.aspx">SwitchParameter</a></td>
+	<td></td>
+	<td>false</td>
+	<td>false</td>
+    <td></td>
+</tr>
+<tr valign='top'>
+	<td>Confirm</td>
+	<td><a href="http://msdn.microsoft.com/en-us/library/system.management.automation.switchparameter.aspx">SwitchParameter</a></td>
+	<td></td>
+	<td>false</td>
+	<td>false</td>
+    <td></td>
+</tr>
+<tr valign="top">
+    <td><a href="http://technet.microsoft.com/en-us/library/dd315352.aspx">CommonParameters</a></td>
+    <td></td>
+    <td>This cmdlet supports common parameters.  For more information type <br> <code>Get-Help about_CommonParameters</code>.</td>
+    <td></td>
+    <td></td>
+    <td></td>
+</tr>
+</table>
+        
+
+        
+
+        
+
+        
+<h2>EXAMPLE 1</h2>
+<pre><code>Install-Service -Name DeathStar -Path C:\ALongTimeAgo\InAGalaxyFarFarAway\DeathStar.exe</code></pre>
+<p>Installs the Death Star service, which runs the service executable at <code>C:\ALongTimeAgo\InAGalaxyFarFarAway\DeathStar.exe</code>.  The service runs as <code>NetworkService</code> and will start automatically.</p>
+
+<h2>EXAMPLE 2</h2>
+<pre><code>Install-Service -Name DetahStart -Path C:\ALongTimeAgo\InAGalaxyFarFarAway\DeathStar.exe -StartupType Manual</code></pre>
+<p>Install the Death Star service to startup manually.  You certainly don't want the thing roaming the galaxy, destroying thing willy-nilly, do you?</p>
+
+<h2>EXAMPLE 3</h2>
+<pre><code>Install-Service -Name DetahStart -Path C:\ALongTimeAgo\InAGalaxyFarFarAway\DeathStar.exe -Username EMPIRE\wtarkin -Password 5irewh3nready</code></pre>
+<p>Installs the Death Star service to run as Grand Moff Tarkin, who is given the log on as a service right.</p>
+</body>
+</html>