--- conflicted
+++ resolved
@@ -1,18 +1,18 @@
-<!DOCTYPE HTML PUBLIC "-//W3C//DTD HTML 4.01 Transitional//EN" "http://www.w3.org/TR/html4/loose.dtd">
-<html>
-<head>
-    <title>PowerShell - Grant-Permission - Carbon</title>
-	<link href="styles.css" type="text/css" rel="stylesheet" />
-</head>
-<body>
-    	<ul id="SiteNav">
-		<li><a href="http://get-carbon.org">Get-Carbon</a></li>
-		<li><b>-Documentation</b></li>
-        <li><a href="http://get-carbon.org">-ReleaseNotes</a></li>
-		<li><a href="http://pshdo.com">-Blog</a></li>
-	</ul>
-<div id="CommandMenuContainer" style="float:left;">
-	<ul id="CategoryMenu">
+<!DOCTYPE HTML PUBLIC "-//W3C//DTD HTML 4.01 Transitional//EN" "http://www.w3.org/TR/html4/loose.dtd">
+<html>
+<head>
+    <title>PowerShell - Grant-Permission - Carbon</title>
+	<link href="styles.css" type="text/css" rel="stylesheet" />
+</head>
+<body>
+	<ul id="SiteNav">
+		<li><a href="http://get-carbon.org">Get-Carbon</a></li>
+		<li><b>-Documentation</b></li>
+        <li><a href="http://get-carbon.org">-ReleaseNotes</a></li>
+		<li><a href="http://pshdo.com">-Blog</a></li>
+	</ul>
+<div id="CommandMenuContainer" style="float:left;">
+	<ul id="CategoryMenu">
 		<li class="Category">ActiveDirectory</li>
 		<ul class="CommandMenu">
 			<li><a href="Find-ADUser.html">Find-ADUser</a></li>
@@ -39,6 +39,7 @@
 		</ul>
 		<li class="Category">Computer</li>
 		<ul class="CommandMenu">
+			<li><a href="Get-ProgramInstallInfo.html">Get-ProgramInstallInfo</a></li>
 			<li><a href="Remove-EnvironmentVariable.html">Remove-EnvironmentVariable</a></li>
 			<li><a href="Resolve-NetPath.html">Resolve-NetPath</a></li>
 			<li><a href="Set-EnvironmentVariable.html">Set-EnvironmentVariable</a></li>
@@ -47,6 +48,7 @@
 		</ul>
 		<li class="Category">Cryptography</li>
 		<ul class="CommandMenu">
+			<li><a href="New-RsaKeyPair.html">New-RsaKeyPair</a></li>
 			<li><a href="Protect-String.html">Protect-String</a></li>
 			<li><a href="Unprotect-String.html">Unprotect-String</a></li>
 		</ul>
@@ -58,14 +60,17 @@
 		</ul>
 		<li class="Category">FileSystem</li>
 		<ul class="CommandMenu">
+			<li><a href="Compress-Item.html">Compress-Item</a></li>
 			<li><a href="Disable-NtfsCompression.html">Disable-NtfsCompression</a></li>
 			<li><a href="Enable-NtfsCompression.html">Enable-NtfsCompression</a></li>
+			<li><a href="Expand-Item.html">Expand-Item</a></li>
 			<li><a href="Install-Junction.html">Install-Junction</a></li>
 			<li><a href="New-Junction.html">New-Junction</a></li>
-			<li><a href="New-TempDir.html">New-TempDir</a></li>
+			<li><a href="New-TempDirectory.html">New-TempDirectory</a></li>
 			<li><a href="Remove-Junction.html">Remove-Junction</a></li>
 			<li><a href="Test-NtfsCompression.html">Test-NtfsCompression</a></li>
 			<li><a href="Test-PathIsJunction.html">Test-PathIsJunction</a></li>
+			<li><a href="Test-ZipFile.html">Test-ZipFile</a></li>
 		</ul>
 		<li class="Category">Firewall</li>
 		<ul class="CommandMenu">
@@ -85,7 +90,6 @@
 		<li class="Category">IIS</li>
 		<ul class="CommandMenu">
 			<li><a href="Add-IisDefaultDocument.html">Add-IisDefaultDocument</a></li>
-			<li><a href="Add-IisServerManagerMember.html">Add-IisServerManagerMember</a></li>
 			<li><a href="Disable-IisSecurityAuthentication.html">Disable-IisSecurityAuthentication</a></li>
 			<li><a href="Enable-IisDirectoryBrowsing.html">Enable-IisDirectoryBrowsing</a></li>
 			<li><a href="Enable-IisSecurityAuthentication.html">Enable-IisSecurityAuthentication</a></li>
@@ -199,6 +203,7 @@
 		<ul class="CommandMenu">
 			<li><a href="Assert-AdminPrivilege.html">Assert-AdminPrivilege</a></li>
 			<li><a href="Convert-SecureStringToString.html">Convert-SecureStringToString</a></li>
+			<li><a href="ConvertTo-ContainerInheritanceFlags.html">ConvertTo-ContainerInheritanceFlags</a></li>
 			<li><a href="ConvertTo-InheritanceFlag.html">ConvertTo-InheritanceFlag</a></li>
 			<li><a href="ConvertTo-PropagationFlag.html">ConvertTo-PropagationFlag</a></li>
 			<li><a href="ConvertTo-ProviderAccessControlRights.html">ConvertTo-ProviderAccessControlRights</a></li>
@@ -206,6 +211,7 @@
 			<li><a href="Grant-Permission.html">Grant-Permission</a></li>
 			<li><a href="New-Credential.html">New-Credential</a></li>
 			<li><a href="Protect-Acl.html">Protect-Acl</a></li>
+			<li><a href="Revoke-Permission.html">Revoke-Permission</a></li>
 			<li><a href="Test-AdminPrivilege.html">Test-AdminPrivilege</a></li>
 			<li><a href="Test-Permission.html">Test-Permission</a></li>
 		</ul>
@@ -213,6 +219,7 @@
 		<ul class="CommandMenu">
 			<li><a href="Assert-Service.html">Assert-Service</a></li>
 			<li><a href="Get-ServiceAcl.html">Get-ServiceAcl</a></li>
+			<li><a href="Get-ServiceConfiguration.html">Get-ServiceConfiguration</a></li>
 			<li><a href="Get-ServicePermission.html">Get-ServicePermission</a></li>
 			<li><a href="Get-ServiceSecurityDescriptor.html">Get-ServiceSecurityDescriptor</a></li>
 			<li><a href="Grant-ServiceControlPermission.html">Grant-ServiceControlPermission</a></li>
@@ -246,10 +253,8 @@
 		</ul>
 		<li class="Category">WindowsFeatures</li>
 		<ul class="CommandMenu">
-			<li><a href="Assert-WindowsFeatureFunctionsSupported.html">Assert-WindowsFeatureFunctionsSupported</a></li>
 			<li><a href="Get-WindowsFeature.html">Get-WindowsFeature</a></li>
 			<li><a href="Install-WindowsFeature.html">Install-WindowsFeature</a></li>
-			<li><a href="Resolve-WindowsFeatureName.html">Resolve-WindowsFeatureName</a></li>
 			<li><a href="Test-WindowsFeature.html">Test-WindowsFeature</a></li>
 			<li><a href="Uninstall-WindowsFeature.html">Uninstall-WindowsFeature</a></li>
 		</ul>
@@ -257,24 +262,23 @@
 		<ul class="CommandMenu">
 			<li><a href="Convert-XmlFile.html">Convert-XmlFile</a></li>
 		</ul>
-	</ul>
-</div>
-
-
-    <h1>Grant-Permission</h1>
-    <div><p>Grants permission on a file, directory or registry key.</p>
-</div>
-
-        <h2>Syntax</h2>
-    <pre class="Syntax"><code>Grant-Permission [-Path] &lt;String&gt; [-Identity] &lt;String&gt; [-Permission] &lt;String[]&gt; [[-ApplyTo] {Container | SubContainers | ContainerAndSubContainers | Leaves | ContainerAndLeaves | SubContainersAndLeaves | ContainerAndSubContainersAndLeaves | ChildContainers | ContainerAndChildContainers | ChildLeaves | ContainerAndChildLeaves | ChildContainersAndChildLeaves | ContainerAndChildContainersAndChildLeaves}] [-Clear] [-WhatIf] [-Confirm] [&lt;CommonParameters&gt;]</code></pre>
-    
-        <h2>Description</h2>
-    <div class="Description">
-        <p>Granting access to a file system entry or registry key requires a lot of steps.  This method reduces it to one call.  Very helpful.</p>
-
-<p>It has the advantage that it will set permissions on a file system object or a registry.  If <code>Path</code> is absolute, the correct provider (file system or registry) is used.  If <code>Path</code> is relative, the provider of the current location will be used.</p>
-
-<p>The <code>Permissions</code> attribute can be a list of <a href="http://msdn.microsoft.com/en-us/library/system.security.accesscontrol.filesystemrights.aspx">FileSystemRights</a> or <a href="http://msdn.microsoft.com/en-us/library/system.security.accesscontrol.registryrights.aspx">RegistryRights</a>.</p>
+	</ul>
+</div>
+
+
+<h1>Grant-Permission</h1>
+<div><p>Grants permission on a file, directory, registry key, or certificate's private key.</p></div>
+
+<h2>Syntax</h2>
+<pre class="Syntax"><code>Grant-Permission [-Path] &lt;String&gt; [-Identity] &lt;String&gt; [-Permission] &lt;String[]&gt; [[-ApplyTo] {Container | SubContainers | ContainerAndSubContainers | Leaves | ContainerAndLeaves | SubContainersAndLeaves | ContainerAndSubContainersAndLeaves | ChildContainers | ContainerAndChildContainers | ChildLeaves | ContainerAndChildLeaves | ChildContainersAndChildLeaves | ContainerAndChildContainersAndChildLeaves}] [-Clear] [-WhatIf] [-Confirm] [&lt;CommonParameters&gt;]</code></pre>
+    
+<h2>Description</h2>
+<div class="Description">
+<p>Granting access to a file system entry, registry key, or certificate's private key requires a lot of steps.  This method reduces it to one call.  Very helpful.</p>
+
+<p>It has the advantage that it will set permissions on a file system object, a registry key, or a certificate's private key.  If <code>Path</code> is absolute, the correct provider (file system or registry) is used.  If <code>Path</code> is relative, the provider of the current location will be used.</p>
+
+<p>The <code>Permissions</code> attribute can be a list of <a href="http://msdn.microsoft.com/en-us/library/system.security.accesscontrol.filesystemrights.aspx">FileSystemRights</a>, <a href="http://msdn.microsoft.com/en-us/library/system.security.accesscontrol.registryrights.aspx">RegistryRights</a>, <a href="http://msdn.microsoft.com/en-us/library/system.security.accesscontrol.cryptokeyrights.aspx">CryptoKeyRights</a>.</p>
 
 <p>This command will show you the values for the <code>FileSystemRights</code>:</p>
 
@@ -286,7 +290,14 @@
 <pre><code>[Enum]::GetValues([Security.AccessControl.RegistryRights])
 </code></pre>
 
-<p>When setting permissions on a container (directory/registry key) You can control inheritance and propagation flags using the <code>ApplyTo</code> parameter.  There are 13 possible combinations.  Examples work best.  Here is a simple hierarchy:</p>
+<p>This command will show you the values for the <code>CryptoKeyRights</code>:</p>
+
+<pre><code>[Enum]::GetValues([Security.AccessControl.CryptoKeyRights])
+</code></pre>
+
+<h2>Directories and Registry Keys</h2>
+
+<p>When setting permissions on a container (directory/registry key) you can control inheritance and propagation flags using the <code>ApplyTo</code> parameter.  There are 13 possible combinations.  Examples work best.  Here is a simple hierarchy:</p>
 
 <pre><code>    C
    / \
@@ -341,192 +352,124 @@
 
 <p>The above information adpated from <a href="http://msdn.microsoft.com/en-us/magazine/cc163885.aspx#S3">Manage Access to Windows Objects with ACLs and the .NET Framework</a>, published in the November 2004 copy of <em>MSDN Magazine</em>.</p>
 
-    </div>
-    
-            <h2>Related Commands</h2>
-        <ul>
+<p>If you prefer to speak in <code>InheritanceFlags</code> or <code>PropagationFlags</code>, you can use the <code>ConvertTo-ContainerInheritaceFlags</code> function to convert your flags into Carbon's flags.</p>
+
+<h2>Certificate Private Keys</h2>
+
+<p>When setting permissions on a certificate's private key, if a certificate doesn't have a private key, it is ignored and no permissions are set. Since certificate's are always leaves, the <code>ApplyTo</code> parameter is ignored.</p>
+
+<p>When using the <code>-Clear</code> switch, note that the local <code>Administrators</code> account will always remain. In testing on Windows 2012 R2, we noticed that when <code>Administrators</code> access was removed, you couldn't read the key anymore.</p>
+</div>
+    
+<h2>Related Commands</h2>
+<ul>
+<li><a href="ConvertTo-ContainerInheritanceFlags.html">ConvertTo-ContainerInheritanceFlags</a></li>
+<li><a href="Get-Permission.html">Get-Permission</a></li>
+<li><a href="Protect-Acl.html">Protect-Acl</a></li>
+<li><a href="Revoke-Permission.html">Revoke-Permission</a></li>
+<li><a href="Test-Permission.html">Test-Permission</a></li>
 <li><a href="http://msdn.microsoft.com/en-us/library/system.security.accesscontrol.filesystemrights.aspx">http://msdn.microsoft.com/en-us/library/system.security.accesscontrol.filesystemrights.aspx</a></li>
 <li><a href="http://msdn.microsoft.com/en-us/library/system.security.accesscontrol.registryrights.aspx">http://msdn.microsoft.com/en-us/library/system.security.accesscontrol.registryrights.aspx</a></li>
+<li><a href="http://msdn.microsoft.com/en-us/library/system.security.accesscontrol.cryptokeyrights.aspx">http://msdn.microsoft.com/en-us/library/system.security.accesscontrol.cryptokeyrights.aspx</a></li>
 <li><a href="http://msdn.microsoft.com/en-us/magazine/cc163885.aspx#S3">http://msdn.microsoft.com/en-us/magazine/cc163885.aspx#S3</a></li>
-<li><a href="Protect-Acl.html">Protect-Acl</a></li>
-</ul>
-
-<<<<<<< HEAD
-=======
-<h2> Parameters </h2>
-<table border='1'>
-<tr>
-	<th>Name</th>
-    <th>Type</th>
-	<th>Description</th>
-	<th>Required?</th>
-	<th>Pipeline Input</th>
-	<th>Default Value</th>
-</tr>
-<tr valign='top'>
-	<td>Path</td>
-	<td><a href="http://msdn.microsoft.com/en-us/library/system.string.aspx">String</a></td>
-	<td>The path on which the permissions should be granted.  Can be a file system, registry, or certificate path.</td>
-	<td>true</td>
-	<td>false</td>
-    <td></td>
-</tr>
-<tr valign='top'>
-	<td>Identity</td>
-	<td><a href="http://msdn.microsoft.com/en-us/library/system.string.aspx">String</a></td>
-	<td>The user or group getting the permissions.</td>
-	<td>true</td>
-	<td>false</td>
-    <td></td>
-</tr>
-<tr valign='top'>
-	<td>Permission</td>
-	<td><a href="http://msdn.microsoft.com/en-us/library/system.string.aspx">String[]</a></td>
-	<td>The permission: e.g. FullControl, Read, etc.  For file system items, use values from <a href="http://msdn.microsoft.com/en-us/library/system.security.accesscontrol.filesystemrights.aspx">System.Security.AccessControl.FileSystemRights</a>.  For registry items, use values from <a href="http://msdn.microsoft.com/en-us/library/system.security.accesscontrol.registryrights.aspx">System.Security.AccessControl.RegistryRights</a>.</td>
-	<td>true</td>
-	<td>false</td>
-    <td></td>
-</tr>
-<tr valign='top'>
-	<td>ApplyTo</td>
-	<td>ContainerInheritanceFlags</td>
-	<td>How to apply container permissions.  This controls the inheritance and propagation flags.  Default is full inheritance, e.g. <code>ContainersAndSubContainersAndLeaves</code>. This parameter is ignored if <code>Path</code> is to a leaf item.</td>
-	<td>false</td>
-	<td>false</td>
-    <td>ContainerAndSubContainersAndLeaves</td>
-</tr>
-<tr valign='top'>
-	<td>Clear</td>
-	<td><a href="http://msdn.microsoft.com/en-us/library/system.management.automation.switchparameter.aspx">SwitchParameter</a></td>
-	<td>Removes all non-inherited permissions on the item.</td>
-	<td>false</td>
-	<td>false</td>
-    <td>False</td>
-</tr>
-<tr valign='top'>
-	<td>WhatIf</td>
-	<td><a href="http://msdn.microsoft.com/en-us/library/system.management.automation.switchparameter.aspx">SwitchParameter</a></td>
-	<td></td>
-	<td>false</td>
-	<td>false</td>
-    <td></td>
-</tr>
-<tr valign='top'>
-	<td>Confirm</td>
-	<td><a href="http://msdn.microsoft.com/en-us/library/system.management.automation.switchparameter.aspx">SwitchParameter</a></td>
-	<td></td>
-	<td>false</td>
-	<td>false</td>
-    <td></td>
-</tr>
-<tr valign="top">
-    <td><a href="http://technet.microsoft.com/en-us/library/dd315352.aspx">CommonParameters</a></td>
-    <td></td>
-    <td>This cmdlet supports common parameters.  For more information type <br> <code>Get-Help about_CommonParameters</code>.</td>
-    <td></td>
-    <td></td>
-    <td></td>
-</tr>
-</table>
-        
->>>>>>> a7c259d5
-
-    		<h2> Parameters </h2>
-		<table border='1'>
-			<tr>
-				<th>Name</th>
-                <th>Type</th>
-				<th>Description</th>
-				<th>Required?</th>
-				<th>Pipeline Input</th>
-				<th>Default Value</th>
-			</tr>
-            			<tr valign='top'>
-				<td>Path</td>
-				<td><a href="http://msdn.microsoft.com/en-us/library/system.string.aspx">String</a></td>
-				<td>The path on which the permissions should be granted.  Can be a file system or registry path.
-</td>
-				<td>true</td>
-				<td>false</td>
-                <td></td>
-			</tr>
-			<tr valign='top'>
-				<td>Identity</td>
-				<td><a href="http://msdn.microsoft.com/en-us/library/system.string.aspx">String</a></td>
-				<td>The user or group getting the permissions
-</td>
-				<td>true</td>
-				<td>false</td>
-                <td></td>
-			</tr>
-			<tr valign='top'>
-				<td>Permission</td>
-				<td><a href="http://msdn.microsoft.com/en-us/library/system.string.aspx">String[]</a></td>
-				<td>The permission: e.g. FullControl, Read, etc.  For file system items, use values from <a href="http://msdn.microsoft.com/en-us/library/system.security.accesscontrol.filesystemrights.aspx">System.Security.AccessControl.FileSystemRights</a>.  For registry items, use values from <a href="http://msdn.microsoft.com/en-us/library/system.security.accesscontrol.registryrights.aspx">System.Security.AccessControl.RegistryRights</a>.
-</td>
-				<td>true</td>
-				<td>false</td>
-                <td></td>
-			</tr>
-			<tr valign='top'>
-				<td>ApplyTo</td>
-				<td><a href="http://msdn.microsoft.com/en-us/library/carbon.security.containerinheritanceflags.aspx">ContainerInheritanceFlags</a></td>
-				<td>How to apply container permissions.  This controls the inheritance and propagation flags.  Default is full inheritance, e.g. <code>ContainersAndSubContainersAndLeaves</code>. This parameter is ignored if <code>Path</code> is to a leaf item.
-</td>
-				<td>false</td>
-				<td>false</td>
-                <td>ContainerAndSubContainersAndLeaves</td>
-			</tr>
-			<tr valign='top'>
-				<td>Clear</td>
-				<td><a href="http://msdn.microsoft.com/en-us/library/system.management.automation.switchparameter.aspx">SwitchParameter</a></td>
-				<td>Removes all non-inherited permissions on the item.
-</td>
-				<td>false</td>
-				<td>false</td>
-                <td>False</td>
-			</tr>
-			<tr valign='top'>
-				<td>WhatIf</td>
-				<td><a href="http://msdn.microsoft.com/en-us/library/system.management.automation.switchparameter.aspx">SwitchParameter</a></td>
-				<td></td>
-				<td>false</td>
-				<td>false</td>
-                <td></td>
-			</tr>
-			<tr valign='top'>
-				<td>Confirm</td>
-				<td><a href="http://msdn.microsoft.com/en-us/library/system.management.automation.switchparameter.aspx">SwitchParameter</a></td>
-				<td></td>
-				<td>false</td>
-				<td>false</td>
-                <td></td>
-			</tr>
-                            <tr valign="top">
-                <td><a href="http://technet.microsoft.com/en-us/library/dd315352.aspx">CommonParameters</a></td>
-                <td></td>
-                <td>This cmdlet supports common parameters.  For more information type <br> <code>Get-Help about_CommonParameters</code>.</td>
-                <td></td>
-                <td></td>
-                <td></td>
-                </tr>
-        </table>
-        
-    
-        
-    
-        
-    
-        
-                <h2>EXAMPLE 1</h2>
-            <pre><code>Grant-Permission -Identity ENTERPRISE\Engineers -Permission FullControl -Path C:\EngineRoom</code></pre>
-            <p><p>Grants the Enterprise's engineering group full control on the engine room.  Very important if you want to get anywhere.</p>
-</p><p></p><p></p><p></p><p></p>             <h2>EXAMPLE 2</h2>
-            <pre><code>Grant-Permission -Identity ENTERPRISE\Interns -Permission ReadKey,QueryValues,EnumerateSubKeys -Path rklm:\system\WarpDrive</code></pre>
-            <p><p>Grants the Enterprise's interns access to read about the warp drive.  They need to learn someday, but at least they can't change anything.</p>
-</p><p></p><p></p><p></p><p></p>             <h2>EXAMPLE 3</h2>
-            <pre><code>Grant-Permission -Identity ENTERPRISE\Engineers -Permission FullControl -Path C:\EngineRoom -Clear</code></pre>
-            <p><p>Grants the Enterprise's engineering group full control on the engine room.  Any non-inherited, existing access rules are removed from <code>C:\EngineRoom</code>.</p>
-</p><p></p><p></p><p></p><p></p>
-</body>
-</html>   
+</ul>
+
+<h2> Parameters </h2>
+<table border='1'>
+<tr>
+	<th>Name</th>
+    <th>Type</th>
+	<th>Description</th>
+	<th>Required?</th>
+	<th>Pipeline Input</th>
+	<th>Default Value</th>
+</tr>
+<tr valign='top'>
+	<td>Path</td>
+	<td><a href="http://msdn.microsoft.com/en-us/library/system.string.aspx">String</a></td>
+	<td>The path on which the permissions should be granted.  Can be a file system, registry, or certificate path.</td>
+	<td>true</td>
+	<td>false</td>
+    <td></td>
+</tr>
+<tr valign='top'>
+	<td>Identity</td>
+	<td><a href="http://msdn.microsoft.com/en-us/library/system.string.aspx">String</a></td>
+	<td>The user or group getting the permissions.</td>
+	<td>true</td>
+	<td>false</td>
+    <td></td>
+</tr>
+<tr valign='top'>
+	<td>Permission</td>
+	<td><a href="http://msdn.microsoft.com/en-us/library/system.string.aspx">String[]</a></td>
+	<td>The permission: e.g. FullControl, Read, etc.  For file system items, use values from <a href="http://msdn.microsoft.com/en-us/library/system.security.accesscontrol.filesystemrights.aspx">System.Security.AccessControl.FileSystemRights</a>.  For registry items, use values from <a href="http://msdn.microsoft.com/en-us/library/system.security.accesscontrol.registryrights.aspx">System.Security.AccessControl.RegistryRights</a>.</td>
+	<td>true</td>
+	<td>false</td>
+    <td></td>
+</tr>
+<tr valign='top'>
+	<td>ApplyTo</td>
+	<td>ContainerInheritanceFlags</td>
+	<td>How to apply container permissions.  This controls the inheritance and propagation flags.  Default is full inheritance, e.g. <code>ContainersAndSubContainersAndLeaves</code>. This parameter is ignored if <code>Path</code> is to a leaf item.</td>
+	<td>false</td>
+	<td>false</td>
+    <td>ContainerAndSubContainersAndLeaves</td>
+</tr>
+<tr valign='top'>
+	<td>Clear</td>
+	<td><a href="http://msdn.microsoft.com/en-us/library/system.management.automation.switchparameter.aspx">SwitchParameter</a></td>
+	<td>Removes all non-inherited permissions on the item.</td>
+	<td>false</td>
+	<td>false</td>
+    <td>False</td>
+</tr>
+<tr valign='top'>
+	<td>WhatIf</td>
+	<td><a href="http://msdn.microsoft.com/en-us/library/system.management.automation.switchparameter.aspx">SwitchParameter</a></td>
+	<td></td>
+	<td>false</td>
+	<td>false</td>
+    <td></td>
+</tr>
+<tr valign='top'>
+	<td>Confirm</td>
+	<td><a href="http://msdn.microsoft.com/en-us/library/system.management.automation.switchparameter.aspx">SwitchParameter</a></td>
+	<td></td>
+	<td>false</td>
+	<td>false</td>
+    <td></td>
+</tr>
+<tr valign="top">
+    <td><a href="http://technet.microsoft.com/en-us/library/dd315352.aspx">CommonParameters</a></td>
+    <td></td>
+    <td>This cmdlet supports common parameters.  For more information type <br> <code>Get-Help about_CommonParameters</code>.</td>
+    <td></td>
+    <td></td>
+    <td></td>
+</tr>
+</table>
+        
+
+        
+
+        
+
+        
+<h2>EXAMPLE 1</h2>
+<pre><code>Grant-Permission -Identity ENTERPRISE\Engineers -Permission FullControl -Path C:\EngineRoom</code></pre>
+<p>Grants the Enterprise's engineering group full control on the engine room.  Very important if you want to get anywhere.</p>
+
+<h2>EXAMPLE 2</h2>
+<pre><code>Grant-Permission -Identity ENTERPRISE\Interns -Permission ReadKey,QueryValues,EnumerateSubKeys -Path rklm:\system\WarpDrive</code></pre>
+<p>Grants the Enterprise's interns access to read about the warp drive.  They need to learn someday, but at least they can't change anything.</p>
+
+<h2>EXAMPLE 3</h2>
+<pre><code>Grant-Permission -Identity ENTERPRISE\Engineers -Permission FullControl -Path C:\EngineRoom -Clear</code></pre>
+<p>Grants the Enterprise's engineering group full control on the engine room.  Any non-inherited, existing access rules are removed from <code>C:\EngineRoom</code>.</p>
+
+<h2>EXAMPLE 4</h2>
+<pre><code>Grant-Permission -Identity ENTERPRISE\Engineers -Permission FullControl -Path 'cert:\LocalMachine\My\1234567890ABCDEF1234567890ABCDEF12345678'</code></pre>
+<p>Grants the Enterprise's engineering group full control on the <code>1234567890ABCDEF1234567890ABCDEF12345678</code> certificate's private key.</p>
+</body>
+</html>