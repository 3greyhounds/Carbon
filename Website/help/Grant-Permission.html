<!DOCTYPE HTML PUBLIC "-//W3C//DTD HTML 4.01 Transitional//EN" "http://www.w3.org/TR/html4/loose.dtd">
<html>
<head>
    <title>PowerShell - Grant-Permission - Carbon</title>
	<link href="styles.css" type="text/css" rel="stylesheet" />
</head>
<body>
	<ul id="SiteNav">
		<li><a href="http://get-carbon.org">Get-Carbon</a></li>
		<li><b>-Documentation</b></li>
        <li><a href="/help/2.0">2.0-alpha</a></li>
        <li><a href="/releasenotes.html">-ReleaseNotes</a></li>
        <li><a href="/releasenotes-2.0.html">2.0-alpha</a></li>
		<li><a href="http://pshdo.com">-Blog</a></li>
	</ul>
<div id="CommandMenuContainer" style="float:left;">
	<ul id="CategoryMenu">
<<<<<<< HEAD
		<li class="Category">ActiveDirectory</li>
		<ul class="CommandMenu">
			<li><a href="Find-ADUser.html">Find-ADUser</a></li>
			<li><a href="Format-ADSearchFilterValue.html">Format-ADSearchFilterValue</a></li>
			<li><a href="Get-ADDomainController.html">Get-ADDomainController</a></li>
		</ul>
		<li class="Category">Certificates</li>
		<ul class="CommandMenu">
			<li><a href="Get-Certificate.html">Get-Certificate</a></li>
			<li><a href="Get-CertificateStore.html">Get-CertificateStore</a></li>
			<li><a href="Get-SslCertificateBinding.html">Get-SslCertificateBinding</a></li>
			<li><a href="Install-Certificate.html">Install-Certificate</a></li>
			<li><a href="Remove-SslCertificateBinding.html">Remove-SslCertificateBinding</a></li>
			<li><a href="Set-SslCertificateBinding.html">Set-SslCertificateBinding</a></li>
			<li><a href="Test-SslCertificateBinding.html">Test-SslCertificateBinding</a></li>
			<li><a href="Uninstall-Certificate.html">Uninstall-Certificate</a></li>
		</ul>
		<li class="Category">COM</li>
		<ul class="CommandMenu">
			<li><a href="Get-ComPermission.html">Get-ComPermission</a></li>
			<li><a href="Get-ComSecurityDescriptor.html">Get-ComSecurityDescriptor</a></li>
			<li><a href="Grant-ComPermission.html">Grant-ComPermission</a></li>
			<li><a href="Revoke-ComPermission.html">Revoke-ComPermission</a></li>
		</ul>
		<li class="Category">Computer</li>
		<ul class="CommandMenu">
			<li><a href="Get-ProgramInstallInfo.html">Get-ProgramInstallInfo</a></li>
			<li><a href="Remove-EnvironmentVariable.html">Remove-EnvironmentVariable</a></li>
			<li><a href="Resolve-NetPath.html">Resolve-NetPath</a></li>
			<li><a href="Set-EnvironmentVariable.html">Set-EnvironmentVariable</a></li>
			<li><a href="Test-OSIs32Bit.html">Test-OSIs32Bit</a></li>
			<li><a href="Test-OSIs64Bit.html">Test-OSIs64Bit</a></li>
		</ul>
		<li class="Category">Cryptography</li>
		<ul class="CommandMenu">
			<li><a href="New-RsaKeyPair.html">New-RsaKeyPair</a></li>
			<li><a href="Protect-String.html">Protect-String</a></li>
			<li><a href="Unprotect-String.html">Unprotect-String</a></li>
		</ul>
		<li class="Category">DotNet</li>
		<ul class="CommandMenu">
			<li><a href="Set-DotNetAppSetting.html">Set-DotNetAppSetting</a></li>
			<li><a href="Set-DotNetConnectionString.html">Set-DotNetConnectionString</a></li>
			<li><a href="Test-DotNet.html">Test-DotNet</a></li>
		</ul>
		<li class="Category">FileSystem</li>
		<ul class="CommandMenu">
			<li><a href="Compress-Item.html">Compress-Item</a></li>
			<li><a href="Disable-NtfsCompression.html">Disable-NtfsCompression</a></li>
			<li><a href="Enable-NtfsCompression.html">Enable-NtfsCompression</a></li>
			<li><a href="Expand-Item.html">Expand-Item</a></li>
			<li><a href="Install-Junction.html">Install-Junction</a></li>
			<li><a href="New-Junction.html">New-Junction</a></li>
			<li><a href="New-TempDirectory.html">New-TempDirectory</a></li>
			<li><a href="Remove-Junction.html">Remove-Junction</a></li>
			<li><a href="Test-NtfsCompression.html">Test-NtfsCompression</a></li>
			<li><a href="Test-PathIsJunction.html">Test-PathIsJunction</a></li>
			<li><a href="Test-ZipFile.html">Test-ZipFile</a></li>
		</ul>
		<li class="Category">Firewall</li>
		<ul class="CommandMenu">
			<li><a href="Assert-FirewallConfigurable.html">Assert-FirewallConfigurable</a></li>
			<li><a href="Disable-FirewallStatefulFtp.html">Disable-FirewallStatefulFtp</a></li>
			<li><a href="Enable-FirewallStatefulFtp.html">Enable-FirewallStatefulFtp</a></li>
			<li><a href="Get-FirewallRule.html">Get-FirewallRule</a></li>
			<li><a href="Test-FirewallStatefulFtp.html">Test-FirewallStatefulFtp</a></li>
		</ul>
		<li class="Category">HostsFile</li>
		<ul class="CommandMenu">
			<li><a href="Get-PathToHostsFile.html">Get-PathToHostsFile</a></li>
			<li><a href="Remove-HostsEntry.html">Remove-HostsEntry</a></li>
			<li><a href="Reset-HostsFile.html">Reset-HostsFile</a></li>
			<li><a href="Set-HostsEntry.html">Set-HostsEntry</a></li>
		</ul>
		<li class="Category">IIS</li>
		<ul class="CommandMenu">
			<li><a href="Add-IisDefaultDocument.html">Add-IisDefaultDocument</a></li>
			<li><a href="Disable-IisSecurityAuthentication.html">Disable-IisSecurityAuthentication</a></li>
			<li><a href="Enable-IisDirectoryBrowsing.html">Enable-IisDirectoryBrowsing</a></li>
			<li><a href="Enable-IisSecurityAuthentication.html">Enable-IisSecurityAuthentication</a></li>
			<li><a href="Enable-IisSsl.html">Enable-IisSsl</a></li>
			<li><a href="Get-IisApplication.html">Get-IisApplication</a></li>
			<li><a href="Get-IisAppPool.html">Get-IisAppPool</a></li>
			<li><a href="Get-IisConfigurationSection.html">Get-IisConfigurationSection</a></li>
			<li><a href="Get-IisHttpHeader.html">Get-IisHttpHeader</a></li>
			<li><a href="Get-IisHttpRedirect.html">Get-IisHttpRedirect</a></li>
			<li><a href="Get-IisMimeMap.html">Get-IisMimeMap</a></li>
			<li><a href="Get-IisSecurityAuthentication.html">Get-IisSecurityAuthentication</a></li>
			<li><a href="Get-IisVersion.html">Get-IisVersion</a></li>
			<li><a href="Get-IisWebsite.html">Get-IisWebsite</a></li>
			<li><a href="Install-IisApplication.html">Install-IisApplication</a></li>
			<li><a href="Install-IisAppPool.html">Install-IisAppPool</a></li>
			<li><a href="Install-IisVirtualDirectory.html">Install-IisVirtualDirectory</a></li>
			<li><a href="Install-IisWebsite.html">Install-IisWebsite</a></li>
			<li><a href="Invoke-AppCmd.html">Invoke-AppCmd</a></li>
			<li><a href="Join-IisVirtualPath.html">Join-IisVirtualPath</a></li>
			<li><a href="Lock-IisConfigurationSection.html">Lock-IisConfigurationSection</a></li>
			<li><a href="Remove-IisMimeMap.html">Remove-IisMimeMap</a></li>
			<li><a href="Set-IisHttpHeader.html">Set-IisHttpHeader</a></li>
			<li><a href="Set-IisHttpRedirect.html">Set-IisHttpRedirect</a></li>
			<li><a href="Set-IisMimeMap.html">Set-IisMimeMap</a></li>
			<li><a href="Set-IisWebsiteID.html">Set-IisWebsiteID</a></li>
			<li><a href="Set-IisWebsiteSslCertificate.html">Set-IisWebsiteSslCertificate</a></li>
			<li><a href="Set-IisWindowsAuthentication.html">Set-IisWindowsAuthentication</a></li>
			<li><a href="Test-IisAppPool.html">Test-IisAppPool</a></li>
			<li><a href="Test-IisConfigurationSection.html">Test-IisConfigurationSection</a></li>
			<li><a href="Test-IisSecurityAuthentication.html">Test-IisSecurityAuthentication</a></li>
			<li><a href="Test-IisWebsite.html">Test-IisWebsite</a></li>
			<li><a href="Uninstall-IisAppPool.html">Uninstall-IisAppPool</a></li>
			<li><a href="Uninstall-IisWebsite.html">Uninstall-IisWebsite</a></li>
			<li><a href="Unlock-IisConfigurationSection.html">Unlock-IisConfigurationSection</a></li>
		</ul>
		<li class="Category">INI</li>
		<ul class="CommandMenu">
			<li><a href="Remove-IniEntry.html">Remove-IniEntry</a></li>
			<li><a href="Set-IniEntry.html">Set-IniEntry</a></li>
			<li><a href="Split-Ini.html">Split-Ini</a></li>
		</ul>
		<li class="Category">InternetExplorer</li>
		<ul class="CommandMenu">
			<li><a href="Disable-IEEnhancedSecurityConfiguration.html">Disable-IEEnhancedSecurityConfiguration</a></li>
			<li><a href="Enable-IEActivationPermission.html">Enable-IEActivationPermission</a></li>
		</ul>
		<li class="Category">MSI</li>
		<ul class="CommandMenu">
			<li><a href="Invoke-WindowsInstaller.html">Invoke-WindowsInstaller</a></li>
		</ul>
		<li class="Category">MSMQ</li>
		<ul class="CommandMenu">
			<li><a href="Get-MsmqMessageQueue.html">Get-MsmqMessageQueue</a></li>
			<li><a href="Get-MsmqMessageQueuePath.html">Get-MsmqMessageQueuePath</a></li>
			<li><a href="Grant-MsmqMessageQueuePermission.html">Grant-MsmqMessageQueuePermission</a></li>
			<li><a href="Install-Msmq.html">Install-Msmq</a></li>
			<li><a href="Install-MsmqMessageQueue.html">Install-MsmqMessageQueue</a></li>
			<li><a href="Reset-MsmqQueueManagerID.html">Reset-MsmqQueueManagerID</a></li>
			<li><a href="Test-MsmqMessageQueue.html">Test-MsmqMessageQueue</a></li>
			<li><a href="Uninstall-MsmqMessageQueue.html">Uninstall-MsmqMessageQueue</a></li>
		</ul>
		<li class="Category">Network</li>
		<ul class="CommandMenu">
			<li><a href="Get-IPAddress.html">Get-IPAddress</a></li>
			<li><a href="Test-IPAddress.html">Test-IPAddress</a></li>
		</ul>
		<li class="Category">Path</li>
		<ul class="CommandMenu">
			<li><a href="Get-PathProvider.html">Get-PathProvider</a></li>
			<li><a href="Resolve-FullPath.html">Resolve-FullPath</a></li>
			<li><a href="Resolve-PathCase.html">Resolve-PathCase</a></li>
			<li><a href="Resolve-RelativePath.html">Resolve-RelativePath</a></li>
			<li><a href="Test-UncPath.html">Test-UncPath</a></li>
		</ul>
		<li class="Category">PerformanceCounters</li>
		<ul class="CommandMenu">
			<li><a href="Get-PerformanceCounter.html">Get-PerformanceCounter</a></li>
			<li><a href="Install-PerformanceCounter.html">Install-PerformanceCounter</a></li>
			<li><a href="Test-PerformanceCounter.html">Test-PerformanceCounter</a></li>
			<li><a href="Test-PerformanceCounterCategory.html">Test-PerformanceCounterCategory</a></li>
			<li><a href="Uninstall-PerformanceCounterCategory.html">Uninstall-PerformanceCounterCategory</a></li>
		</ul>
		<li class="Category">PowerShell</li>
		<ul class="CommandMenu">
			<li><a href="Add-TrustedHost.html">Add-TrustedHost</a></li>
			<li><a href="Clear-TrustedHost.html">Clear-TrustedHost</a></li>
			<li><a href="Complete-Job.html">Complete-Job</a></li>
			<li><a href="Get-PowershellPath.html">Get-PowershellPath</a></li>
			<li><a href="Get-TrustedHost.html">Get-TrustedHost</a></li>
			<li><a href="Invoke-PowerShell.html">Invoke-PowerShell</a></li>
			<li><a href="Set-TrustedHost.html">Set-TrustedHost</a></li>
			<li><a href="Test-PowerShellIs32Bit.html">Test-PowerShellIs32Bit</a></li>
			<li><a href="Test-PowerShellIs64Bit.html">Test-PowerShellIs64Bit</a></li>
		</ul>
		<li class="Category">Privileges</li>
		<ul class="CommandMenu">
			<li><a href="Get-Privilege.html">Get-Privilege</a></li>
			<li><a href="Grant-Privilege.html">Grant-Privilege</a></li>
			<li><a href="Revoke-Privilege.html">Revoke-Privilege</a></li>
			<li><a href="Test-Privilege.html">Test-Privilege</a></li>
		</ul>
		<li class="Category">Registry</li>
		<ul class="CommandMenu">
			<li><a href="Get-RegistryKeyValue.html">Get-RegistryKeyValue</a></li>
			<li><a href="Install-RegistryKey.html">Install-RegistryKey</a></li>
			<li><a href="Remove-RegistryKeyValue.html">Remove-RegistryKeyValue</a></li>
			<li><a href="Set-RegistryKeyValue.html">Set-RegistryKeyValue</a></li>
			<li><a href="Test-RegistryKeyValue.html">Test-RegistryKeyValue</a></li>
		</ul>
		<li class="Category">Security</li>
		<ul class="CommandMenu">
			<li><a href="Assert-AdminPrivilege.html">Assert-AdminPrivilege</a></li>
			<li><a href="Convert-SecureStringToString.html">Convert-SecureStringToString</a></li>
			<li><a href="ConvertTo-ContainerInheritanceFlags.html">ConvertTo-ContainerInheritanceFlags</a></li>
			<li><a href="ConvertTo-InheritanceFlag.html">ConvertTo-InheritanceFlag</a></li>
			<li><a href="ConvertTo-PropagationFlag.html">ConvertTo-PropagationFlag</a></li>
			<li><a href="ConvertTo-ProviderAccessControlRights.html">ConvertTo-ProviderAccessControlRights</a></li>
			<li><a href="Get-Permission.html">Get-Permission</a></li>
			<li><a href="Grant-Permission.html">Grant-Permission</a></li>
			<li><a href="New-Credential.html">New-Credential</a></li>
			<li><a href="Protect-Acl.html">Protect-Acl</a></li>
			<li><a href="Revoke-Permission.html">Revoke-Permission</a></li>
			<li><a href="Test-AdminPrivilege.html">Test-AdminPrivilege</a></li>
			<li><a href="Test-Permission.html">Test-Permission</a></li>
		</ul>
		<li class="Category">Service</li>
		<ul class="CommandMenu">
			<li><a href="Assert-Service.html">Assert-Service</a></li>
			<li><a href="Get-ServiceAcl.html">Get-ServiceAcl</a></li>
			<li><a href="Get-ServiceConfiguration.html">Get-ServiceConfiguration</a></li>
			<li><a href="Get-ServicePermission.html">Get-ServicePermission</a></li>
			<li><a href="Get-ServiceSecurityDescriptor.html">Get-ServiceSecurityDescriptor</a></li>
			<li><a href="Grant-ServiceControlPermission.html">Grant-ServiceControlPermission</a></li>
			<li><a href="Grant-ServicePermission.html">Grant-ServicePermission</a></li>
			<li><a href="Install-Service.html">Install-Service</a></li>
			<li><a href="Restart-RemoteService.html">Restart-RemoteService</a></li>
			<li><a href="Revoke-ServicePermission.html">Revoke-ServicePermission</a></li>
			<li><a href="Set-ServiceAcl.html">Set-ServiceAcl</a></li>
			<li><a href="Test-Service.html">Test-Service</a></li>
			<li><a href="Uninstall-Service.html">Uninstall-Service</a></li>
		</ul>
		<li class="Category">Shares</li>
		<ul class="CommandMenu">
			<li><a href="Install-SmbShare.html">Install-SmbShare</a></li>
		</ul>
		<li class="Category">Text</li>
		<ul class="CommandMenu">
			<li><a href="ConvertFrom-Base64.html">ConvertFrom-Base64</a></li>
			<li><a href="ConvertTo-Base64.html">ConvertTo-Base64</a></li>
		</ul>
		<li class="Category">UsersAndGroups</li>
		<ul class="CommandMenu">
			<li><a href="Add-GroupMember.html">Add-GroupMember</a></li>
			<li><a href="Get-WmiLocalUserAccount.html">Get-WmiLocalUserAccount</a></li>
			<li><a href="Install-Group.html">Install-Group</a></li>
			<li><a href="Install-User.html">Install-User</a></li>
			<li><a href="Resolve-IdentityName.html">Resolve-IdentityName</a></li>
			<li><a href="Test-Identity.html">Test-Identity</a></li>
			<li><a href="Test-User.html">Test-User</a></li>
			<li><a href="Uninstall-User.html">Uninstall-User</a></li>
		</ul>
		<li class="Category">WindowsFeatures</li>
		<ul class="CommandMenu">
			<li><a href="Get-WindowsFeature.html">Get-WindowsFeature</a></li>
			<li><a href="Install-WindowsFeature.html">Install-WindowsFeature</a></li>
			<li><a href="Test-WindowsFeature.html">Test-WindowsFeature</a></li>
			<li><a href="Uninstall-WindowsFeature.html">Uninstall-WindowsFeature</a></li>
		</ul>
		<li class="Category">Xml</li>
		<ul class="CommandMenu">
			<li><a href="Convert-XmlFile.html">Convert-XmlFile</a></li>
		</ul>
=======
		<li class="Category">ActiveDirectory</li>
		<ul class="CommandMenu">
			<li><a href="Find-ADUser.html">Find-ADUser</a></li>
			<li><a href="Format-ADSearchFilterValue.html">Format-ADSearchFilterValue</a></li>
			<li><a href="Get-ADDomainController.html">Get-ADDomainController</a></li>
		</ul>
		<li class="Category">Certificates</li>
		<ul class="CommandMenu">
			<li><a href="Get-Certificate.html">Get-Certificate</a></li>
			<li><a href="Get-CertificateStore.html">Get-CertificateStore</a></li>
			<li><a href="Get-SslCertificateBinding.html">Get-SslCertificateBinding</a></li>
			<li><a href="Install-Certificate.html">Install-Certificate</a></li>
			<li><a href="Remove-SslCertificateBinding.html">Remove-SslCertificateBinding</a></li>
			<li><a href="Set-SslCertificateBinding.html">Set-SslCertificateBinding</a></li>
			<li><a href="Test-SslCertificateBinding.html">Test-SslCertificateBinding</a></li>
			<li><a href="Uninstall-Certificate.html">Uninstall-Certificate</a></li>
		</ul>
		<li class="Category">COM</li>
		<ul class="CommandMenu">
			<li><a href="Get-ComPermission.html">Get-ComPermission</a></li>
			<li><a href="Get-ComSecurityDescriptor.html">Get-ComSecurityDescriptor</a></li>
			<li><a href="Grant-ComPermission.html">Grant-ComPermission</a></li>
			<li><a href="Revoke-ComPermission.html">Revoke-ComPermission</a></li>
		</ul>
		<li class="Category">Computer</li>
		<ul class="CommandMenu">
			<li><a href="Get-ProgramInstallInfo.html">Get-ProgramInstallInfo</a></li>
			<li><a href="Remove-EnvironmentVariable.html">Remove-EnvironmentVariable</a></li>
			<li><a href="Resolve-NetPath.html">Resolve-NetPath</a></li>
			<li><a href="Set-EnvironmentVariable.html">Set-EnvironmentVariable</a></li>
			<li><a href="Test-OSIs32Bit.html">Test-OSIs32Bit</a></li>
			<li><a href="Test-OSIs64Bit.html">Test-OSIs64Bit</a></li>
		</ul>
		<li class="Category">Cryptography</li>
		<ul class="CommandMenu">
			<li><a href="New-RsaKeyPair.html">New-RsaKeyPair</a></li>
			<li><a href="Protect-String.html">Protect-String</a></li>
			<li><a href="Unprotect-String.html">Unprotect-String</a></li>
		</ul>
		<li class="Category">DotNet</li>
		<ul class="CommandMenu">
			<li><a href="Set-DotNetAppSetting.html">Set-DotNetAppSetting</a></li>
			<li><a href="Set-DotNetConnectionString.html">Set-DotNetConnectionString</a></li>
			<li><a href="Test-DotNet.html">Test-DotNet</a></li>
		</ul>
		<li class="Category">FileSystem</li>
		<ul class="CommandMenu">
			<li><a href="Compress-Item.html">Compress-Item</a></li>
			<li><a href="Disable-NtfsCompression.html">Disable-NtfsCompression</a></li>
			<li><a href="Enable-NtfsCompression.html">Enable-NtfsCompression</a></li>
			<li><a href="Expand-Item.html">Expand-Item</a></li>
			<li><a href="Install-Junction.html">Install-Junction</a></li>
			<li><a href="New-Junction.html">New-Junction</a></li>
			<li><a href="New-TempDirectory.html">New-TempDirectory</a></li>
			<li><a href="Remove-Junction.html">Remove-Junction</a></li>
			<li><a href="Test-NtfsCompression.html">Test-NtfsCompression</a></li>
			<li><a href="Test-PathIsJunction.html">Test-PathIsJunction</a></li>
			<li><a href="Test-ZipFile.html">Test-ZipFile</a></li>
		</ul>
		<li class="Category">Firewall</li>
		<ul class="CommandMenu">
			<li><a href="Assert-FirewallConfigurable.html">Assert-FirewallConfigurable</a></li>
			<li><a href="Disable-FirewallStatefulFtp.html">Disable-FirewallStatefulFtp</a></li>
			<li><a href="Enable-FirewallStatefulFtp.html">Enable-FirewallStatefulFtp</a></li>
			<li><a href="Get-FirewallRule.html">Get-FirewallRule</a></li>
			<li><a href="Test-FirewallStatefulFtp.html">Test-FirewallStatefulFtp</a></li>
		</ul>
		<li class="Category">HostsFile</li>
		<ul class="CommandMenu">
			<li><a href="Get-PathToHostsFile.html">Get-PathToHostsFile</a></li>
			<li><a href="Remove-HostsEntry.html">Remove-HostsEntry</a></li>
			<li><a href="Reset-HostsFile.html">Reset-HostsFile</a></li>
			<li><a href="Set-HostsEntry.html">Set-HostsEntry</a></li>
		</ul>
		<li class="Category">IIS</li>
		<ul class="CommandMenu">
			<li><a href="Add-IisDefaultDocument.html">Add-IisDefaultDocument</a></li>
			<li><a href="Disable-IisSecurityAuthentication.html">Disable-IisSecurityAuthentication</a></li>
			<li><a href="Enable-IisDirectoryBrowsing.html">Enable-IisDirectoryBrowsing</a></li>
			<li><a href="Enable-IisSecurityAuthentication.html">Enable-IisSecurityAuthentication</a></li>
			<li><a href="Enable-IisSsl.html">Enable-IisSsl</a></li>
			<li><a href="Get-IisApplication.html">Get-IisApplication</a></li>
			<li><a href="Get-IisAppPool.html">Get-IisAppPool</a></li>
			<li><a href="Get-IisConfigurationSection.html">Get-IisConfigurationSection</a></li>
			<li><a href="Get-IisHttpHeader.html">Get-IisHttpHeader</a></li>
			<li><a href="Get-IisHttpRedirect.html">Get-IisHttpRedirect</a></li>
			<li><a href="Get-IisMimeMap.html">Get-IisMimeMap</a></li>
			<li><a href="Get-IisSecurityAuthentication.html">Get-IisSecurityAuthentication</a></li>
			<li><a href="Get-IisVersion.html">Get-IisVersion</a></li>
			<li><a href="Get-IisWebsite.html">Get-IisWebsite</a></li>
			<li><a href="Install-IisApplication.html">Install-IisApplication</a></li>
			<li><a href="Install-IisAppPool.html">Install-IisAppPool</a></li>
			<li><a href="Install-IisVirtualDirectory.html">Install-IisVirtualDirectory</a></li>
			<li><a href="Install-IisWebsite.html">Install-IisWebsite</a></li>
			<li><a href="Invoke-AppCmd.html">Invoke-AppCmd</a></li>
			<li><a href="Join-IisVirtualPath.html">Join-IisVirtualPath</a></li>
			<li><a href="Lock-IisConfigurationSection.html">Lock-IisConfigurationSection</a></li>
			<li><a href="Remove-IisMimeMap.html">Remove-IisMimeMap</a></li>
			<li><a href="Set-IisHttpHeader.html">Set-IisHttpHeader</a></li>
			<li><a href="Set-IisHttpRedirect.html">Set-IisHttpRedirect</a></li>
			<li><a href="Set-IisMimeMap.html">Set-IisMimeMap</a></li>
			<li><a href="Set-IisWebsiteID.html">Set-IisWebsiteID</a></li>
			<li><a href="Set-IisWebsiteSslCertificate.html">Set-IisWebsiteSslCertificate</a></li>
			<li><a href="Set-IisWindowsAuthentication.html">Set-IisWindowsAuthentication</a></li>
			<li><a href="Test-IisAppPool.html">Test-IisAppPool</a></li>
			<li><a href="Test-IisConfigurationSection.html">Test-IisConfigurationSection</a></li>
			<li><a href="Test-IisSecurityAuthentication.html">Test-IisSecurityAuthentication</a></li>
			<li><a href="Test-IisWebsite.html">Test-IisWebsite</a></li>
			<li><a href="Uninstall-IisAppPool.html">Uninstall-IisAppPool</a></li>
			<li><a href="Uninstall-IisWebsite.html">Uninstall-IisWebsite</a></li>
			<li><a href="Unlock-IisConfigurationSection.html">Unlock-IisConfigurationSection</a></li>
		</ul>
		<li class="Category">INI</li>
		<ul class="CommandMenu">
			<li><a href="Remove-IniEntry.html">Remove-IniEntry</a></li>
			<li><a href="Set-IniEntry.html">Set-IniEntry</a></li>
			<li><a href="Split-Ini.html">Split-Ini</a></li>
		</ul>
		<li class="Category">InternetExplorer</li>
		<ul class="CommandMenu">
			<li><a href="Disable-IEEnhancedSecurityConfiguration.html">Disable-IEEnhancedSecurityConfiguration</a></li>
			<li><a href="Enable-IEActivationPermission.html">Enable-IEActivationPermission</a></li>
		</ul>
		<li class="Category">MSI</li>
		<ul class="CommandMenu">
			<li><a href="Invoke-WindowsInstaller.html">Invoke-WindowsInstaller</a></li>
		</ul>
		<li class="Category">MSMQ</li>
		<ul class="CommandMenu">
			<li><a href="Get-MsmqMessageQueue.html">Get-MsmqMessageQueue</a></li>
			<li><a href="Get-MsmqMessageQueuePath.html">Get-MsmqMessageQueuePath</a></li>
			<li><a href="Grant-MsmqMessageQueuePermission.html">Grant-MsmqMessageQueuePermission</a></li>
			<li><a href="Install-Msmq.html">Install-Msmq</a></li>
			<li><a href="Install-MsmqMessageQueue.html">Install-MsmqMessageQueue</a></li>
			<li><a href="Reset-MsmqQueueManagerID.html">Reset-MsmqQueueManagerID</a></li>
			<li><a href="Test-MsmqMessageQueue.html">Test-MsmqMessageQueue</a></li>
			<li><a href="Uninstall-MsmqMessageQueue.html">Uninstall-MsmqMessageQueue</a></li>
		</ul>
		<li class="Category">Network</li>
		<ul class="CommandMenu">
			<li><a href="Get-IPAddress.html">Get-IPAddress</a></li>
			<li><a href="Test-IPAddress.html">Test-IPAddress</a></li>
		</ul>
		<li class="Category">Path</li>
		<ul class="CommandMenu">
			<li><a href="Get-PathProvider.html">Get-PathProvider</a></li>
			<li><a href="Resolve-FullPath.html">Resolve-FullPath</a></li>
			<li><a href="Resolve-PathCase.html">Resolve-PathCase</a></li>
			<li><a href="Resolve-RelativePath.html">Resolve-RelativePath</a></li>
			<li><a href="Test-UncPath.html">Test-UncPath</a></li>
		</ul>
		<li class="Category">PerformanceCounters</li>
		<ul class="CommandMenu">
			<li><a href="Get-PerformanceCounter.html">Get-PerformanceCounter</a></li>
			<li><a href="Install-PerformanceCounter.html">Install-PerformanceCounter</a></li>
			<li><a href="Test-PerformanceCounter.html">Test-PerformanceCounter</a></li>
			<li><a href="Test-PerformanceCounterCategory.html">Test-PerformanceCounterCategory</a></li>
			<li><a href="Uninstall-PerformanceCounterCategory.html">Uninstall-PerformanceCounterCategory</a></li>
		</ul>
		<li class="Category">PowerShell</li>
		<ul class="CommandMenu">
			<li><a href="Add-TrustedHost.html">Add-TrustedHost</a></li>
			<li><a href="Clear-TrustedHost.html">Clear-TrustedHost</a></li>
			<li><a href="Complete-Job.html">Complete-Job</a></li>
			<li><a href="Get-PowershellPath.html">Get-PowershellPath</a></li>
			<li><a href="Get-TrustedHost.html">Get-TrustedHost</a></li>
			<li><a href="Invoke-PowerShell.html">Invoke-PowerShell</a></li>
			<li><a href="Set-TrustedHost.html">Set-TrustedHost</a></li>
			<li><a href="Test-PowerShellIs32Bit.html">Test-PowerShellIs32Bit</a></li>
			<li><a href="Test-PowerShellIs64Bit.html">Test-PowerShellIs64Bit</a></li>
		</ul>
		<li class="Category">Privileges</li>
		<ul class="CommandMenu">
			<li><a href="Get-Privilege.html">Get-Privilege</a></li>
			<li><a href="Grant-Privilege.html">Grant-Privilege</a></li>
			<li><a href="Revoke-Privilege.html">Revoke-Privilege</a></li>
			<li><a href="Test-Privilege.html">Test-Privilege</a></li>
		</ul>
		<li class="Category">Registry</li>
		<ul class="CommandMenu">
			<li><a href="Get-RegistryKeyValue.html">Get-RegistryKeyValue</a></li>
			<li><a href="Install-RegistryKey.html">Install-RegistryKey</a></li>
			<li><a href="Remove-RegistryKeyValue.html">Remove-RegistryKeyValue</a></li>
			<li><a href="Set-RegistryKeyValue.html">Set-RegistryKeyValue</a></li>
			<li><a href="Test-RegistryKeyValue.html">Test-RegistryKeyValue</a></li>
		</ul>
		<li class="Category">ScheduledTasks</li>
		<ul class="CommandMenu">
			<li><a href="Get-ScheduledTask.html">Get-ScheduledTask</a></li>
			<li><a href="Install-ScheduledTask.html">Install-ScheduledTask</a></li>
			<li><a href="Test-ScheduledTask.html">Test-ScheduledTask</a></li>
			<li><a href="Uninstall-ScheduledTask.html">Uninstall-ScheduledTask</a></li>
		</ul>
		<li class="Category">Security</li>
		<ul class="CommandMenu">
			<li><a href="Assert-AdminPrivilege.html">Assert-AdminPrivilege</a></li>
			<li><a href="Convert-SecureStringToString.html">Convert-SecureStringToString</a></li>
			<li><a href="ConvertTo-ContainerInheritanceFlags.html">ConvertTo-ContainerInheritanceFlags</a></li>
			<li><a href="ConvertTo-InheritanceFlag.html">ConvertTo-InheritanceFlag</a></li>
			<li><a href="ConvertTo-PropagationFlag.html">ConvertTo-PropagationFlag</a></li>
			<li><a href="ConvertTo-ProviderAccessControlRights.html">ConvertTo-ProviderAccessControlRights</a></li>
			<li><a href="Get-Permission.html">Get-Permission</a></li>
			<li><a href="Grant-Permission.html">Grant-Permission</a></li>
			<li><a href="New-Credential.html">New-Credential</a></li>
			<li><a href="Protect-Acl.html">Protect-Acl</a></li>
			<li><a href="Revoke-Permission.html">Revoke-Permission</a></li>
			<li><a href="Test-AdminPrivilege.html">Test-AdminPrivilege</a></li>
			<li><a href="Test-Permission.html">Test-Permission</a></li>
		</ul>
		<li class="Category">Service</li>
		<ul class="CommandMenu">
			<li><a href="Assert-Service.html">Assert-Service</a></li>
			<li><a href="Get-ServiceAcl.html">Get-ServiceAcl</a></li>
			<li><a href="Get-ServiceConfiguration.html">Get-ServiceConfiguration</a></li>
			<li><a href="Get-ServicePermission.html">Get-ServicePermission</a></li>
			<li><a href="Get-ServiceSecurityDescriptor.html">Get-ServiceSecurityDescriptor</a></li>
			<li><a href="Grant-ServiceControlPermission.html">Grant-ServiceControlPermission</a></li>
			<li><a href="Grant-ServicePermission.html">Grant-ServicePermission</a></li>
			<li><a href="Install-Service.html">Install-Service</a></li>
			<li><a href="Restart-RemoteService.html">Restart-RemoteService</a></li>
			<li><a href="Revoke-ServicePermission.html">Revoke-ServicePermission</a></li>
			<li><a href="Set-ServiceAcl.html">Set-ServiceAcl</a></li>
			<li><a href="Test-Service.html">Test-Service</a></li>
			<li><a href="Uninstall-Service.html">Uninstall-Service</a></li>
		</ul>
		<li class="Category">Shares</li>
		<ul class="CommandMenu">
			<li><a href="Install-SmbShare.html">Install-SmbShare</a></li>
		</ul>
		<li class="Category">Text</li>
		<ul class="CommandMenu">
			<li><a href="ConvertFrom-Base64.html">ConvertFrom-Base64</a></li>
			<li><a href="ConvertTo-Base64.html">ConvertTo-Base64</a></li>
		</ul>
		<li class="Category">UsersAndGroups</li>
		<ul class="CommandMenu">
			<li><a href="Add-GroupMember.html">Add-GroupMember</a></li>
			<li><a href="Get-WmiLocalUserAccount.html">Get-WmiLocalUserAccount</a></li>
			<li><a href="Install-Group.html">Install-Group</a></li>
			<li><a href="Install-User.html">Install-User</a></li>
			<li><a href="Resolve-IdentityName.html">Resolve-IdentityName</a></li>
			<li><a href="Test-Identity.html">Test-Identity</a></li>
			<li><a href="Test-User.html">Test-User</a></li>
			<li><a href="Uninstall-User.html">Uninstall-User</a></li>
		</ul>
		<li class="Category">WindowsFeatures</li>
		<ul class="CommandMenu">
			<li><a href="Get-WindowsFeature.html">Get-WindowsFeature</a></li>
			<li><a href="Install-WindowsFeature.html">Install-WindowsFeature</a></li>
			<li><a href="Test-WindowsFeature.html">Test-WindowsFeature</a></li>
			<li><a href="Uninstall-WindowsFeature.html">Uninstall-WindowsFeature</a></li>
		</ul>
		<li class="Category">Xml</li>
		<ul class="CommandMenu">
			<li><a href="Convert-XmlFile.html">Convert-XmlFile</a></li>
		</ul>
>>>>>>> f63ee451
	</ul>
</div>


<h1>Grant-Permission</h1>
<div><p>Grants permission on a file, directory, registry key, or certificate's private key/key container.</p></div>

<h2>Syntax</h2>
<pre class="Syntax"><code>Grant-Permission [-Path] &lt;String&gt; [-Identity] &lt;String&gt; [-Permission] &lt;String[]&gt; [[-ApplyTo] {Container | SubContainers | ContainerAndSubContainers | Leaves | ContainerAndLeaves | SubContainersAndLeaves | ContainerAndSubContainersAndLeaves | ChildContainers | ContainerAndChildContainers | ChildLeaves | ContainerAndChildLeaves | ChildContainersAndChildLeaves | ContainerAndChildContainersAndChildLeaves}] [-Clear] [-WhatIf] [-Confirm] [&lt;CommonParameters&gt;]</code></pre>
    
<h2>Description</h2>
<div class="Description">
<p>Granting access to a file system entry, registry key, or certificate's private key/key container requires a lot of steps.  This method reduces it to one call.  Very helpful.</p>

<p>It has the advantage that it will set permissions on a file system object, a registry key, or a certificate's private key/key container.  If <code>Path</code> is absolute, the correct provider (file system or registry) is used.  If <code>Path</code> is relative, the provider of the current location will be used.</p>

<p>The <code>Permissions</code> attribute can be a list of <a href="http://msdn.microsoft.com/en-us/library/system.security.accesscontrol.filesystemrights.aspx">FileSystemRights</a>, <a href="http://msdn.microsoft.com/en-us/library/system.security.accesscontrol.registryrights.aspx">RegistryRights</a>, <a href="http://msdn.microsoft.com/en-us/library/system.security.accesscontrol.cryptokeyrights.aspx">CryptoKeyRights</a>.</p>

<p>This command will show you the values for the <code>FileSystemRights</code>:</p>

<pre><code>[Enum]::GetValues([Security.AccessControl.FileSystemRights])
</code></pre>

<p>This command will show you the values for the <code>RegistryRights</code>:</p>

<pre><code>[Enum]::GetValues([Security.AccessControl.RegistryRights])
</code></pre>

<p>This command will show you the values for the <code>CryptoKeyRights</code>:</p>

<pre><code>[Enum]::GetValues([Security.AccessControl.CryptoKeyRights])
</code></pre>

<h2>Directories and Registry Keys</h2>

<p>When setting permissions on a container (directory/registry key) you can control inheritance and propagation flags using the <code>ApplyTo</code> parameter.  There are 13 possible combinations.  Examples work best.  Here is a simple hierarchy:</p>

<pre><code>    C
   / \
  CC CL
 /  \
GC  GL
</code></pre>

<p>C is the <strong>C</strong>ontainer permissions are getting set on<br />
CC is a <strong>C</strong>hild <strong>C</strong>ontainer<br />
CL is a <strong>C</strong>hild <strong>L</strong>eaf<br />
GC is a <strong>G</strong>randchild <strong>C</strong>ontainer and includes all sub-containers below it<br />
GL is a <strong>G</strong>randchild <strong>L</strong>eaf  </p>

<p>The <code>ApplyTo</code> parameter takes one of the following 13 values and applies permissions to:</p>

<ul>
<li><strong>Container</strong> - The container itself and nothing below it.</li>
<li><strong>SubContainers</strong> - All sub-containers under the container, e.g. CC and GC. </li>
<li><strong>Leaves</strong> - All leaves under the container, e.g. CL and GL.</li>
<li><strong>ChildContainers</strong> - Just the container's child containers, e.g. CC.</li>
<li><strong>ChildLeaves</strong> - Just the container's child leaves, e.g. CL.</li>
<li><strong>ContainerAndSubContainers</strong> - The container and all its sub-containers, e.g. C, CC, and GC.</li>
<li><strong>ContainerAndLeaves</strong> - The container and all leaves under it, e.g. C and CL.</li>
<li><strong>SubContainerAndLeaves</strong> - All sub-containers and leaves, but not the container itself, e.g. CC, CL, GC, and GL.</li>
<li><strong>ContainerAndChildContainers</strong> - The container and all just its child containers, e.g. C and CC.</li>
<li><strong>ContainerAndChildLeaves</strong> - The container and just its child leaves, e.g. C and CL.</li>
<li><strong>ContainerAndChildContainersAndChildLeaves</strong> - The container and just its child containers/leaves, e.g. C, CC, and CL.</li>
<li><strong>ContainerAndSubContainersAndLeaves</strong> - Everything, full inheritance/propogation, e.g. C, CC, GC, GL.  <strong>This is the default.</strong></li>
<li><strong>ChildContainersAndChildLeaves</strong>  - Just the container's child containers/leaves, e.g. CC and CL.</li>
</ul>

<p>The following table maps <code>ContainerInheritanceFlags</code> values to the actual <code>InheritanceFlags</code> and <code>PropagationFlags</code> values used:</p>

<pre><code>ContainerInheritanceFlags                   InheritanceFlags                 PropagationFlags
-------------------------                   ----------------                 ----------------
Container                                   None                             None
SubContainers                               ContainerInherit                 InheritOnly
Leaves                                      ObjectInherit                    InheritOnly
ChildContainers                             ContainerInherit                 InheritOnly,
                                                                             NoPropagateInherit
ChildLeaves                                 ObjectInherit                    InheritOnly
ContainerAndSubContainers                   ContainerInherit                 None
ContainerAndLeaves                          ObjectInherit                    None
SubContainerAndLeaves                       ContainerInherit,ObjectInherit   InheritOnly
ContainerAndChildContainers                 ContainerInherit                 None
ContainerAndChildLeaves                     ObjectInherit                    None
ContainerAndChildContainersAndChildLeaves   ContainerInherit,ObjectInherit   NoPropagateInherit
ContainerAndSubContainersAndLeaves          ContainerInherit,ObjectInherit   None
ChildContainersAndChildLeaves               ContainerInherit,ObjectInherit   InheritOnly
</code></pre>

<p>The above information adpated from <a href="http://msdn.microsoft.com/en-us/magazine/cc163885.aspx#S3">Manage Access to Windows Objects with ACLs and the .NET Framework</a>, published in the November 2004 copy of <em>MSDN Magazine</em>.</p>

<p>If you prefer to speak in <code>InheritanceFlags</code> or <code>PropagationFlags</code>, you can use the <code>ConvertTo-ContainerInheritaceFlags</code> function to convert your flags into Carbon's flags.</p>

<h2>Certificate Private Keys/Key Containers</h2>

<p>When setting permissions on a certificate's private key/key container, if a certificate doesn't have a private key, it is ignored and no permissions are set. Since certificate's are always leaves, the <code>ApplyTo</code> parameter is ignored.</p>

<p>When using the <code>-Clear</code> switch, note that the local <code>Administrators</code> account will always remain. In testing on Windows 2012 R2, we noticed that when <code>Administrators</code> access was removed, you couldn't read the key anymore.</p>
</div>
    
<h2>Related Commands</h2>
<ul>
<li><a href="ConvertTo-ContainerInheritanceFlags.html">ConvertTo-ContainerInheritanceFlags</a></li>
<li><a href="Get-Permission.html">Get-Permission</a></li>
<li><a href="Protect-Acl.html">Protect-Acl</a></li>
<li><a href="Revoke-Permission.html">Revoke-Permission</a></li>
<li><a href="Test-Permission.html">Test-Permission</a></li>
<li><a href="http://msdn.microsoft.com/en-us/library/system.security.accesscontrol.filesystemrights.aspx">http://msdn.microsoft.com/en-us/library/system.security.accesscontrol.filesystemrights.aspx</a></li>
<li><a href="http://msdn.microsoft.com/en-us/library/system.security.accesscontrol.registryrights.aspx">http://msdn.microsoft.com/en-us/library/system.security.accesscontrol.registryrights.aspx</a></li>
<li><a href="http://msdn.microsoft.com/en-us/library/system.security.accesscontrol.cryptokeyrights.aspx">http://msdn.microsoft.com/en-us/library/system.security.accesscontrol.cryptokeyrights.aspx</a></li>
<li><a href="http://msdn.microsoft.com/en-us/magazine/cc163885.aspx#S3">http://msdn.microsoft.com/en-us/magazine/cc163885.aspx#S3</a></li>
</ul>

<h2> Parameters </h2>
<table border='1'>
<tr>
	<th>Name</th>
    <th>Type</th>
	<th>Description</th>
	<th>Required?</th>
	<th>Pipeline Input</th>
	<th>Default Value</th>
</tr>
<tr valign='top'>
	<td>Path</td>
	<td><a href="http://msdn.microsoft.com/en-us/library/system.string.aspx">String</a></td>
	<td>The path on which the permissions should be granted.  Can be a file system, registry, or certificate path.</td>
	<td>true</td>
	<td>false</td>
    <td></td>
</tr>
<tr valign='top'>
	<td>Identity</td>
	<td><a href="http://msdn.microsoft.com/en-us/library/system.string.aspx">String</a></td>
	<td>The user or group getting the permissions.</td>
	<td>true</td>
	<td>false</td>
    <td></td>
</tr>
<tr valign='top'>
	<td>Permission</td>
	<td><a href="http://msdn.microsoft.com/en-us/library/system.string.aspx">String[]</a></td>
	<td>The permission: e.g. FullControl, Read, etc.  For file system items, use values from <a href="http://msdn.microsoft.com/en-us/library/system.security.accesscontrol.filesystemrights.aspx">System.Security.AccessControl.FileSystemRights</a>.  For registry items, use values from <a href="http://msdn.microsoft.com/en-us/library/system.security.accesscontrol.registryrights.aspx">System.Security.AccessControl.RegistryRights</a>.</td>
	<td>true</td>
	<td>false</td>
    <td></td>
</tr>
<tr valign='top'>
	<td>ApplyTo</td>
	<td>ContainerInheritanceFlags</td>
	<td>How to apply container permissions.  This controls the inheritance and propagation flags.  Default is full inheritance, e.g. <code>ContainersAndSubContainersAndLeaves</code>. This parameter is ignored if <code>Path</code> is to a leaf item.</td>
	<td>false</td>
	<td>false</td>
    <td>ContainerAndSubContainersAndLeaves</td>
</tr>
<tr valign='top'>
	<td>Clear</td>
	<td><a href="http://msdn.microsoft.com/en-us/library/system.management.automation.switchparameter.aspx">SwitchParameter</a></td>
	<td>Removes all non-inherited permissions on the item.</td>
	<td>false</td>
	<td>false</td>
    <td>False</td>
</tr>
<tr valign='top'>
	<td>WhatIf</td>
	<td><a href="http://msdn.microsoft.com/en-us/library/system.management.automation.switchparameter.aspx">SwitchParameter</a></td>
	<td></td>
	<td>false</td>
	<td>false</td>
    <td></td>
</tr>
<tr valign='top'>
	<td>Confirm</td>
	<td><a href="http://msdn.microsoft.com/en-us/library/system.management.automation.switchparameter.aspx">SwitchParameter</a></td>
	<td></td>
	<td>false</td>
	<td>false</td>
    <td></td>
</tr>
<tr valign="top">
    <td><a href="http://technet.microsoft.com/en-us/library/dd315352.aspx">CommonParameters</a></td>
    <td></td>
    <td>This cmdlet supports common parameters.  For more information type <br> <code>Get-Help about_CommonParameters</code>.</td>
    <td></td>
    <td></td>
    <td></td>
</tr>
</table>
        

        

        

        
<h2>EXAMPLE 1</h2>
<pre><code>Grant-Permission -Identity ENTERPRISE\Engineers -Permission FullControl -Path C:\EngineRoom</code></pre>
<p>Grants the Enterprise's engineering group full control on the engine room.  Very important if you want to get anywhere.</p>

<h2>EXAMPLE 2</h2>
<pre><code>Grant-Permission -Identity ENTERPRISE\Interns -Permission ReadKey,QueryValues,EnumerateSubKeys -Path rklm:\system\WarpDrive</code></pre>
<p>Grants the Enterprise's interns access to read about the warp drive.  They need to learn someday, but at least they can't change anything.</p>

<h2>EXAMPLE 3</h2>
<pre><code>Grant-Permission -Identity ENTERPRISE\Engineers -Permission FullControl -Path C:\EngineRoom -Clear</code></pre>
<p>Grants the Enterprise's engineering group full control on the engine room.  Any non-inherited, existing access rules are removed from <code>C:\EngineRoom</code>.</p>

<h2>EXAMPLE 4</h2>
<pre><code>Grant-Permission -Identity ENTERPRISE\Engineers -Permission FullControl -Path 'cert:\LocalMachine\My\1234567890ABCDEF1234567890ABCDEF12345678'</code></pre>
<p>Grants the Enterprise's engineering group full control on the <code>1234567890ABCDEF1234567890ABCDEF12345678</code> certificate's private key/key container.</p>
</body>
</html>
<|MERGE_RESOLUTION|>--- conflicted
+++ resolved
@@ -1,736 +1,484 @@
-<!DOCTYPE HTML PUBLIC "-//W3C//DTD HTML 4.01 Transitional//EN" "http://www.w3.org/TR/html4/loose.dtd">
-<html>
-<head>
-    <title>PowerShell - Grant-Permission - Carbon</title>
-	<link href="styles.css" type="text/css" rel="stylesheet" />
-</head>
-<body>
-	<ul id="SiteNav">
-		<li><a href="http://get-carbon.org">Get-Carbon</a></li>
-		<li><b>-Documentation</b></li>
-        <li><a href="/help/2.0">2.0-alpha</a></li>
-        <li><a href="/releasenotes.html">-ReleaseNotes</a></li>
-        <li><a href="/releasenotes-2.0.html">2.0-alpha</a></li>
-		<li><a href="http://pshdo.com">-Blog</a></li>
-	</ul>
-<div id="CommandMenuContainer" style="float:left;">
-	<ul id="CategoryMenu">
-<<<<<<< HEAD
-		<li class="Category">ActiveDirectory</li>
-		<ul class="CommandMenu">
-			<li><a href="Find-ADUser.html">Find-ADUser</a></li>
-			<li><a href="Format-ADSearchFilterValue.html">Format-ADSearchFilterValue</a></li>
-			<li><a href="Get-ADDomainController.html">Get-ADDomainController</a></li>
-		</ul>
-		<li class="Category">Certificates</li>
-		<ul class="CommandMenu">
-			<li><a href="Get-Certificate.html">Get-Certificate</a></li>
-			<li><a href="Get-CertificateStore.html">Get-CertificateStore</a></li>
-			<li><a href="Get-SslCertificateBinding.html">Get-SslCertificateBinding</a></li>
-			<li><a href="Install-Certificate.html">Install-Certificate</a></li>
-			<li><a href="Remove-SslCertificateBinding.html">Remove-SslCertificateBinding</a></li>
-			<li><a href="Set-SslCertificateBinding.html">Set-SslCertificateBinding</a></li>
-			<li><a href="Test-SslCertificateBinding.html">Test-SslCertificateBinding</a></li>
-			<li><a href="Uninstall-Certificate.html">Uninstall-Certificate</a></li>
-		</ul>
-		<li class="Category">COM</li>
-		<ul class="CommandMenu">
-			<li><a href="Get-ComPermission.html">Get-ComPermission</a></li>
-			<li><a href="Get-ComSecurityDescriptor.html">Get-ComSecurityDescriptor</a></li>
-			<li><a href="Grant-ComPermission.html">Grant-ComPermission</a></li>
-			<li><a href="Revoke-ComPermission.html">Revoke-ComPermission</a></li>
-		</ul>
-		<li class="Category">Computer</li>
-		<ul class="CommandMenu">
-			<li><a href="Get-ProgramInstallInfo.html">Get-ProgramInstallInfo</a></li>
-			<li><a href="Remove-EnvironmentVariable.html">Remove-EnvironmentVariable</a></li>
-			<li><a href="Resolve-NetPath.html">Resolve-NetPath</a></li>
-			<li><a href="Set-EnvironmentVariable.html">Set-EnvironmentVariable</a></li>
-			<li><a href="Test-OSIs32Bit.html">Test-OSIs32Bit</a></li>
-			<li><a href="Test-OSIs64Bit.html">Test-OSIs64Bit</a></li>
-		</ul>
-		<li class="Category">Cryptography</li>
-		<ul class="CommandMenu">
-			<li><a href="New-RsaKeyPair.html">New-RsaKeyPair</a></li>
-			<li><a href="Protect-String.html">Protect-String</a></li>
-			<li><a href="Unprotect-String.html">Unprotect-String</a></li>
-		</ul>
-		<li class="Category">DotNet</li>
-		<ul class="CommandMenu">
-			<li><a href="Set-DotNetAppSetting.html">Set-DotNetAppSetting</a></li>
-			<li><a href="Set-DotNetConnectionString.html">Set-DotNetConnectionString</a></li>
-			<li><a href="Test-DotNet.html">Test-DotNet</a></li>
-		</ul>
-		<li class="Category">FileSystem</li>
-		<ul class="CommandMenu">
-			<li><a href="Compress-Item.html">Compress-Item</a></li>
-			<li><a href="Disable-NtfsCompression.html">Disable-NtfsCompression</a></li>
-			<li><a href="Enable-NtfsCompression.html">Enable-NtfsCompression</a></li>
-			<li><a href="Expand-Item.html">Expand-Item</a></li>
-			<li><a href="Install-Junction.html">Install-Junction</a></li>
-			<li><a href="New-Junction.html">New-Junction</a></li>
-			<li><a href="New-TempDirectory.html">New-TempDirectory</a></li>
-			<li><a href="Remove-Junction.html">Remove-Junction</a></li>
-			<li><a href="Test-NtfsCompression.html">Test-NtfsCompression</a></li>
-			<li><a href="Test-PathIsJunction.html">Test-PathIsJunction</a></li>
-			<li><a href="Test-ZipFile.html">Test-ZipFile</a></li>
-		</ul>
-		<li class="Category">Firewall</li>
-		<ul class="CommandMenu">
-			<li><a href="Assert-FirewallConfigurable.html">Assert-FirewallConfigurable</a></li>
-			<li><a href="Disable-FirewallStatefulFtp.html">Disable-FirewallStatefulFtp</a></li>
-			<li><a href="Enable-FirewallStatefulFtp.html">Enable-FirewallStatefulFtp</a></li>
-			<li><a href="Get-FirewallRule.html">Get-FirewallRule</a></li>
-			<li><a href="Test-FirewallStatefulFtp.html">Test-FirewallStatefulFtp</a></li>
-		</ul>
-		<li class="Category">HostsFile</li>
-		<ul class="CommandMenu">
-			<li><a href="Get-PathToHostsFile.html">Get-PathToHostsFile</a></li>
-			<li><a href="Remove-HostsEntry.html">Remove-HostsEntry</a></li>
-			<li><a href="Reset-HostsFile.html">Reset-HostsFile</a></li>
-			<li><a href="Set-HostsEntry.html">Set-HostsEntry</a></li>
-		</ul>
-		<li class="Category">IIS</li>
-		<ul class="CommandMenu">
-			<li><a href="Add-IisDefaultDocument.html">Add-IisDefaultDocument</a></li>
-			<li><a href="Disable-IisSecurityAuthentication.html">Disable-IisSecurityAuthentication</a></li>
-			<li><a href="Enable-IisDirectoryBrowsing.html">Enable-IisDirectoryBrowsing</a></li>
-			<li><a href="Enable-IisSecurityAuthentication.html">Enable-IisSecurityAuthentication</a></li>
-			<li><a href="Enable-IisSsl.html">Enable-IisSsl</a></li>
-			<li><a href="Get-IisApplication.html">Get-IisApplication</a></li>
-			<li><a href="Get-IisAppPool.html">Get-IisAppPool</a></li>
-			<li><a href="Get-IisConfigurationSection.html">Get-IisConfigurationSection</a></li>
-			<li><a href="Get-IisHttpHeader.html">Get-IisHttpHeader</a></li>
-			<li><a href="Get-IisHttpRedirect.html">Get-IisHttpRedirect</a></li>
-			<li><a href="Get-IisMimeMap.html">Get-IisMimeMap</a></li>
-			<li><a href="Get-IisSecurityAuthentication.html">Get-IisSecurityAuthentication</a></li>
-			<li><a href="Get-IisVersion.html">Get-IisVersion</a></li>
-			<li><a href="Get-IisWebsite.html">Get-IisWebsite</a></li>
-			<li><a href="Install-IisApplication.html">Install-IisApplication</a></li>
-			<li><a href="Install-IisAppPool.html">Install-IisAppPool</a></li>
-			<li><a href="Install-IisVirtualDirectory.html">Install-IisVirtualDirectory</a></li>
-			<li><a href="Install-IisWebsite.html">Install-IisWebsite</a></li>
-			<li><a href="Invoke-AppCmd.html">Invoke-AppCmd</a></li>
-			<li><a href="Join-IisVirtualPath.html">Join-IisVirtualPath</a></li>
-			<li><a href="Lock-IisConfigurationSection.html">Lock-IisConfigurationSection</a></li>
-			<li><a href="Remove-IisMimeMap.html">Remove-IisMimeMap</a></li>
-			<li><a href="Set-IisHttpHeader.html">Set-IisHttpHeader</a></li>
-			<li><a href="Set-IisHttpRedirect.html">Set-IisHttpRedirect</a></li>
-			<li><a href="Set-IisMimeMap.html">Set-IisMimeMap</a></li>
-			<li><a href="Set-IisWebsiteID.html">Set-IisWebsiteID</a></li>
-			<li><a href="Set-IisWebsiteSslCertificate.html">Set-IisWebsiteSslCertificate</a></li>
-			<li><a href="Set-IisWindowsAuthentication.html">Set-IisWindowsAuthentication</a></li>
-			<li><a href="Test-IisAppPool.html">Test-IisAppPool</a></li>
-			<li><a href="Test-IisConfigurationSection.html">Test-IisConfigurationSection</a></li>
-			<li><a href="Test-IisSecurityAuthentication.html">Test-IisSecurityAuthentication</a></li>
-			<li><a href="Test-IisWebsite.html">Test-IisWebsite</a></li>
-			<li><a href="Uninstall-IisAppPool.html">Uninstall-IisAppPool</a></li>
-			<li><a href="Uninstall-IisWebsite.html">Uninstall-IisWebsite</a></li>
-			<li><a href="Unlock-IisConfigurationSection.html">Unlock-IisConfigurationSection</a></li>
-		</ul>
-		<li class="Category">INI</li>
-		<ul class="CommandMenu">
-			<li><a href="Remove-IniEntry.html">Remove-IniEntry</a></li>
-			<li><a href="Set-IniEntry.html">Set-IniEntry</a></li>
-			<li><a href="Split-Ini.html">Split-Ini</a></li>
-		</ul>
-		<li class="Category">InternetExplorer</li>
-		<ul class="CommandMenu">
-			<li><a href="Disable-IEEnhancedSecurityConfiguration.html">Disable-IEEnhancedSecurityConfiguration</a></li>
-			<li><a href="Enable-IEActivationPermission.html">Enable-IEActivationPermission</a></li>
-		</ul>
-		<li class="Category">MSI</li>
-		<ul class="CommandMenu">
-			<li><a href="Invoke-WindowsInstaller.html">Invoke-WindowsInstaller</a></li>
-		</ul>
-		<li class="Category">MSMQ</li>
-		<ul class="CommandMenu">
-			<li><a href="Get-MsmqMessageQueue.html">Get-MsmqMessageQueue</a></li>
-			<li><a href="Get-MsmqMessageQueuePath.html">Get-MsmqMessageQueuePath</a></li>
-			<li><a href="Grant-MsmqMessageQueuePermission.html">Grant-MsmqMessageQueuePermission</a></li>
-			<li><a href="Install-Msmq.html">Install-Msmq</a></li>
-			<li><a href="Install-MsmqMessageQueue.html">Install-MsmqMessageQueue</a></li>
-			<li><a href="Reset-MsmqQueueManagerID.html">Reset-MsmqQueueManagerID</a></li>
-			<li><a href="Test-MsmqMessageQueue.html">Test-MsmqMessageQueue</a></li>
-			<li><a href="Uninstall-MsmqMessageQueue.html">Uninstall-MsmqMessageQueue</a></li>
-		</ul>
-		<li class="Category">Network</li>
-		<ul class="CommandMenu">
-			<li><a href="Get-IPAddress.html">Get-IPAddress</a></li>
-			<li><a href="Test-IPAddress.html">Test-IPAddress</a></li>
-		</ul>
-		<li class="Category">Path</li>
-		<ul class="CommandMenu">
-			<li><a href="Get-PathProvider.html">Get-PathProvider</a></li>
-			<li><a href="Resolve-FullPath.html">Resolve-FullPath</a></li>
-			<li><a href="Resolve-PathCase.html">Resolve-PathCase</a></li>
-			<li><a href="Resolve-RelativePath.html">Resolve-RelativePath</a></li>
-			<li><a href="Test-UncPath.html">Test-UncPath</a></li>
-		</ul>
-		<li class="Category">PerformanceCounters</li>
-		<ul class="CommandMenu">
-			<li><a href="Get-PerformanceCounter.html">Get-PerformanceCounter</a></li>
-			<li><a href="Install-PerformanceCounter.html">Install-PerformanceCounter</a></li>
-			<li><a href="Test-PerformanceCounter.html">Test-PerformanceCounter</a></li>
-			<li><a href="Test-PerformanceCounterCategory.html">Test-PerformanceCounterCategory</a></li>
-			<li><a href="Uninstall-PerformanceCounterCategory.html">Uninstall-PerformanceCounterCategory</a></li>
-		</ul>
-		<li class="Category">PowerShell</li>
-		<ul class="CommandMenu">
-			<li><a href="Add-TrustedHost.html">Add-TrustedHost</a></li>
-			<li><a href="Clear-TrustedHost.html">Clear-TrustedHost</a></li>
-			<li><a href="Complete-Job.html">Complete-Job</a></li>
-			<li><a href="Get-PowershellPath.html">Get-PowershellPath</a></li>
-			<li><a href="Get-TrustedHost.html">Get-TrustedHost</a></li>
-			<li><a href="Invoke-PowerShell.html">Invoke-PowerShell</a></li>
-			<li><a href="Set-TrustedHost.html">Set-TrustedHost</a></li>
-			<li><a href="Test-PowerShellIs32Bit.html">Test-PowerShellIs32Bit</a></li>
-			<li><a href="Test-PowerShellIs64Bit.html">Test-PowerShellIs64Bit</a></li>
-		</ul>
-		<li class="Category">Privileges</li>
-		<ul class="CommandMenu">
-			<li><a href="Get-Privilege.html">Get-Privilege</a></li>
-			<li><a href="Grant-Privilege.html">Grant-Privilege</a></li>
-			<li><a href="Revoke-Privilege.html">Revoke-Privilege</a></li>
-			<li><a href="Test-Privilege.html">Test-Privilege</a></li>
-		</ul>
-		<li class="Category">Registry</li>
-		<ul class="CommandMenu">
-			<li><a href="Get-RegistryKeyValue.html">Get-RegistryKeyValue</a></li>
-			<li><a href="Install-RegistryKey.html">Install-RegistryKey</a></li>
-			<li><a href="Remove-RegistryKeyValue.html">Remove-RegistryKeyValue</a></li>
-			<li><a href="Set-RegistryKeyValue.html">Set-RegistryKeyValue</a></li>
-			<li><a href="Test-RegistryKeyValue.html">Test-RegistryKeyValue</a></li>
-		</ul>
-		<li class="Category">Security</li>
-		<ul class="CommandMenu">
-			<li><a href="Assert-AdminPrivilege.html">Assert-AdminPrivilege</a></li>
-			<li><a href="Convert-SecureStringToString.html">Convert-SecureStringToString</a></li>
-			<li><a href="ConvertTo-ContainerInheritanceFlags.html">ConvertTo-ContainerInheritanceFlags</a></li>
-			<li><a href="ConvertTo-InheritanceFlag.html">ConvertTo-InheritanceFlag</a></li>
-			<li><a href="ConvertTo-PropagationFlag.html">ConvertTo-PropagationFlag</a></li>
-			<li><a href="ConvertTo-ProviderAccessControlRights.html">ConvertTo-ProviderAccessControlRights</a></li>
-			<li><a href="Get-Permission.html">Get-Permission</a></li>
-			<li><a href="Grant-Permission.html">Grant-Permission</a></li>
-			<li><a href="New-Credential.html">New-Credential</a></li>
-			<li><a href="Protect-Acl.html">Protect-Acl</a></li>
-			<li><a href="Revoke-Permission.html">Revoke-Permission</a></li>
-			<li><a href="Test-AdminPrivilege.html">Test-AdminPrivilege</a></li>
-			<li><a href="Test-Permission.html">Test-Permission</a></li>
-		</ul>
-		<li class="Category">Service</li>
-		<ul class="CommandMenu">
-			<li><a href="Assert-Service.html">Assert-Service</a></li>
-			<li><a href="Get-ServiceAcl.html">Get-ServiceAcl</a></li>
-			<li><a href="Get-ServiceConfiguration.html">Get-ServiceConfiguration</a></li>
-			<li><a href="Get-ServicePermission.html">Get-ServicePermission</a></li>
-			<li><a href="Get-ServiceSecurityDescriptor.html">Get-ServiceSecurityDescriptor</a></li>
-			<li><a href="Grant-ServiceControlPermission.html">Grant-ServiceControlPermission</a></li>
-			<li><a href="Grant-ServicePermission.html">Grant-ServicePermission</a></li>
-			<li><a href="Install-Service.html">Install-Service</a></li>
-			<li><a href="Restart-RemoteService.html">Restart-RemoteService</a></li>
-			<li><a href="Revoke-ServicePermission.html">Revoke-ServicePermission</a></li>
-			<li><a href="Set-ServiceAcl.html">Set-ServiceAcl</a></li>
-			<li><a href="Test-Service.html">Test-Service</a></li>
-			<li><a href="Uninstall-Service.html">Uninstall-Service</a></li>
-		</ul>
-		<li class="Category">Shares</li>
-		<ul class="CommandMenu">
-			<li><a href="Install-SmbShare.html">Install-SmbShare</a></li>
-		</ul>
-		<li class="Category">Text</li>
-		<ul class="CommandMenu">
-			<li><a href="ConvertFrom-Base64.html">ConvertFrom-Base64</a></li>
-			<li><a href="ConvertTo-Base64.html">ConvertTo-Base64</a></li>
-		</ul>
-		<li class="Category">UsersAndGroups</li>
-		<ul class="CommandMenu">
-			<li><a href="Add-GroupMember.html">Add-GroupMember</a></li>
-			<li><a href="Get-WmiLocalUserAccount.html">Get-WmiLocalUserAccount</a></li>
-			<li><a href="Install-Group.html">Install-Group</a></li>
-			<li><a href="Install-User.html">Install-User</a></li>
-			<li><a href="Resolve-IdentityName.html">Resolve-IdentityName</a></li>
-			<li><a href="Test-Identity.html">Test-Identity</a></li>
-			<li><a href="Test-User.html">Test-User</a></li>
-			<li><a href="Uninstall-User.html">Uninstall-User</a></li>
-		</ul>
-		<li class="Category">WindowsFeatures</li>
-		<ul class="CommandMenu">
-			<li><a href="Get-WindowsFeature.html">Get-WindowsFeature</a></li>
-			<li><a href="Install-WindowsFeature.html">Install-WindowsFeature</a></li>
-			<li><a href="Test-WindowsFeature.html">Test-WindowsFeature</a></li>
-			<li><a href="Uninstall-WindowsFeature.html">Uninstall-WindowsFeature</a></li>
-		</ul>
-		<li class="Category">Xml</li>
-		<ul class="CommandMenu">
-			<li><a href="Convert-XmlFile.html">Convert-XmlFile</a></li>
-		</ul>
-=======
-		<li class="Category">ActiveDirectory</li>
-		<ul class="CommandMenu">
-			<li><a href="Find-ADUser.html">Find-ADUser</a></li>
-			<li><a href="Format-ADSearchFilterValue.html">Format-ADSearchFilterValue</a></li>
-			<li><a href="Get-ADDomainController.html">Get-ADDomainController</a></li>
-		</ul>
-		<li class="Category">Certificates</li>
-		<ul class="CommandMenu">
-			<li><a href="Get-Certificate.html">Get-Certificate</a></li>
-			<li><a href="Get-CertificateStore.html">Get-CertificateStore</a></li>
-			<li><a href="Get-SslCertificateBinding.html">Get-SslCertificateBinding</a></li>
-			<li><a href="Install-Certificate.html">Install-Certificate</a></li>
-			<li><a href="Remove-SslCertificateBinding.html">Remove-SslCertificateBinding</a></li>
-			<li><a href="Set-SslCertificateBinding.html">Set-SslCertificateBinding</a></li>
-			<li><a href="Test-SslCertificateBinding.html">Test-SslCertificateBinding</a></li>
-			<li><a href="Uninstall-Certificate.html">Uninstall-Certificate</a></li>
-		</ul>
-		<li class="Category">COM</li>
-		<ul class="CommandMenu">
-			<li><a href="Get-ComPermission.html">Get-ComPermission</a></li>
-			<li><a href="Get-ComSecurityDescriptor.html">Get-ComSecurityDescriptor</a></li>
-			<li><a href="Grant-ComPermission.html">Grant-ComPermission</a></li>
-			<li><a href="Revoke-ComPermission.html">Revoke-ComPermission</a></li>
-		</ul>
-		<li class="Category">Computer</li>
-		<ul class="CommandMenu">
-			<li><a href="Get-ProgramInstallInfo.html">Get-ProgramInstallInfo</a></li>
-			<li><a href="Remove-EnvironmentVariable.html">Remove-EnvironmentVariable</a></li>
-			<li><a href="Resolve-NetPath.html">Resolve-NetPath</a></li>
-			<li><a href="Set-EnvironmentVariable.html">Set-EnvironmentVariable</a></li>
-			<li><a href="Test-OSIs32Bit.html">Test-OSIs32Bit</a></li>
-			<li><a href="Test-OSIs64Bit.html">Test-OSIs64Bit</a></li>
-		</ul>
-		<li class="Category">Cryptography</li>
-		<ul class="CommandMenu">
-			<li><a href="New-RsaKeyPair.html">New-RsaKeyPair</a></li>
-			<li><a href="Protect-String.html">Protect-String</a></li>
-			<li><a href="Unprotect-String.html">Unprotect-String</a></li>
-		</ul>
-		<li class="Category">DotNet</li>
-		<ul class="CommandMenu">
-			<li><a href="Set-DotNetAppSetting.html">Set-DotNetAppSetting</a></li>
-			<li><a href="Set-DotNetConnectionString.html">Set-DotNetConnectionString</a></li>
-			<li><a href="Test-DotNet.html">Test-DotNet</a></li>
-		</ul>
-		<li class="Category">FileSystem</li>
-		<ul class="CommandMenu">
-			<li><a href="Compress-Item.html">Compress-Item</a></li>
-			<li><a href="Disable-NtfsCompression.html">Disable-NtfsCompression</a></li>
-			<li><a href="Enable-NtfsCompression.html">Enable-NtfsCompression</a></li>
-			<li><a href="Expand-Item.html">Expand-Item</a></li>
-			<li><a href="Install-Junction.html">Install-Junction</a></li>
-			<li><a href="New-Junction.html">New-Junction</a></li>
-			<li><a href="New-TempDirectory.html">New-TempDirectory</a></li>
-			<li><a href="Remove-Junction.html">Remove-Junction</a></li>
-			<li><a href="Test-NtfsCompression.html">Test-NtfsCompression</a></li>
-			<li><a href="Test-PathIsJunction.html">Test-PathIsJunction</a></li>
-			<li><a href="Test-ZipFile.html">Test-ZipFile</a></li>
-		</ul>
-		<li class="Category">Firewall</li>
-		<ul class="CommandMenu">
-			<li><a href="Assert-FirewallConfigurable.html">Assert-FirewallConfigurable</a></li>
-			<li><a href="Disable-FirewallStatefulFtp.html">Disable-FirewallStatefulFtp</a></li>
-			<li><a href="Enable-FirewallStatefulFtp.html">Enable-FirewallStatefulFtp</a></li>
-			<li><a href="Get-FirewallRule.html">Get-FirewallRule</a></li>
-			<li><a href="Test-FirewallStatefulFtp.html">Test-FirewallStatefulFtp</a></li>
-		</ul>
-		<li class="Category">HostsFile</li>
-		<ul class="CommandMenu">
-			<li><a href="Get-PathToHostsFile.html">Get-PathToHostsFile</a></li>
-			<li><a href="Remove-HostsEntry.html">Remove-HostsEntry</a></li>
-			<li><a href="Reset-HostsFile.html">Reset-HostsFile</a></li>
-			<li><a href="Set-HostsEntry.html">Set-HostsEntry</a></li>
-		</ul>
-		<li class="Category">IIS</li>
-		<ul class="CommandMenu">
-			<li><a href="Add-IisDefaultDocument.html">Add-IisDefaultDocument</a></li>
-			<li><a href="Disable-IisSecurityAuthentication.html">Disable-IisSecurityAuthentication</a></li>
-			<li><a href="Enable-IisDirectoryBrowsing.html">Enable-IisDirectoryBrowsing</a></li>
-			<li><a href="Enable-IisSecurityAuthentication.html">Enable-IisSecurityAuthentication</a></li>
-			<li><a href="Enable-IisSsl.html">Enable-IisSsl</a></li>
-			<li><a href="Get-IisApplication.html">Get-IisApplication</a></li>
-			<li><a href="Get-IisAppPool.html">Get-IisAppPool</a></li>
-			<li><a href="Get-IisConfigurationSection.html">Get-IisConfigurationSection</a></li>
-			<li><a href="Get-IisHttpHeader.html">Get-IisHttpHeader</a></li>
-			<li><a href="Get-IisHttpRedirect.html">Get-IisHttpRedirect</a></li>
-			<li><a href="Get-IisMimeMap.html">Get-IisMimeMap</a></li>
-			<li><a href="Get-IisSecurityAuthentication.html">Get-IisSecurityAuthentication</a></li>
-			<li><a href="Get-IisVersion.html">Get-IisVersion</a></li>
-			<li><a href="Get-IisWebsite.html">Get-IisWebsite</a></li>
-			<li><a href="Install-IisApplication.html">Install-IisApplication</a></li>
-			<li><a href="Install-IisAppPool.html">Install-IisAppPool</a></li>
-			<li><a href="Install-IisVirtualDirectory.html">Install-IisVirtualDirectory</a></li>
-			<li><a href="Install-IisWebsite.html">Install-IisWebsite</a></li>
-			<li><a href="Invoke-AppCmd.html">Invoke-AppCmd</a></li>
-			<li><a href="Join-IisVirtualPath.html">Join-IisVirtualPath</a></li>
-			<li><a href="Lock-IisConfigurationSection.html">Lock-IisConfigurationSection</a></li>
-			<li><a href="Remove-IisMimeMap.html">Remove-IisMimeMap</a></li>
-			<li><a href="Set-IisHttpHeader.html">Set-IisHttpHeader</a></li>
-			<li><a href="Set-IisHttpRedirect.html">Set-IisHttpRedirect</a></li>
-			<li><a href="Set-IisMimeMap.html">Set-IisMimeMap</a></li>
-			<li><a href="Set-IisWebsiteID.html">Set-IisWebsiteID</a></li>
-			<li><a href="Set-IisWebsiteSslCertificate.html">Set-IisWebsiteSslCertificate</a></li>
-			<li><a href="Set-IisWindowsAuthentication.html">Set-IisWindowsAuthentication</a></li>
-			<li><a href="Test-IisAppPool.html">Test-IisAppPool</a></li>
-			<li><a href="Test-IisConfigurationSection.html">Test-IisConfigurationSection</a></li>
-			<li><a href="Test-IisSecurityAuthentication.html">Test-IisSecurityAuthentication</a></li>
-			<li><a href="Test-IisWebsite.html">Test-IisWebsite</a></li>
-			<li><a href="Uninstall-IisAppPool.html">Uninstall-IisAppPool</a></li>
-			<li><a href="Uninstall-IisWebsite.html">Uninstall-IisWebsite</a></li>
-			<li><a href="Unlock-IisConfigurationSection.html">Unlock-IisConfigurationSection</a></li>
-		</ul>
-		<li class="Category">INI</li>
-		<ul class="CommandMenu">
-			<li><a href="Remove-IniEntry.html">Remove-IniEntry</a></li>
-			<li><a href="Set-IniEntry.html">Set-IniEntry</a></li>
-			<li><a href="Split-Ini.html">Split-Ini</a></li>
-		</ul>
-		<li class="Category">InternetExplorer</li>
-		<ul class="CommandMenu">
-			<li><a href="Disable-IEEnhancedSecurityConfiguration.html">Disable-IEEnhancedSecurityConfiguration</a></li>
-			<li><a href="Enable-IEActivationPermission.html">Enable-IEActivationPermission</a></li>
-		</ul>
-		<li class="Category">MSI</li>
-		<ul class="CommandMenu">
-			<li><a href="Invoke-WindowsInstaller.html">Invoke-WindowsInstaller</a></li>
-		</ul>
-		<li class="Category">MSMQ</li>
-		<ul class="CommandMenu">
-			<li><a href="Get-MsmqMessageQueue.html">Get-MsmqMessageQueue</a></li>
-			<li><a href="Get-MsmqMessageQueuePath.html">Get-MsmqMessageQueuePath</a></li>
-			<li><a href="Grant-MsmqMessageQueuePermission.html">Grant-MsmqMessageQueuePermission</a></li>
-			<li><a href="Install-Msmq.html">Install-Msmq</a></li>
-			<li><a href="Install-MsmqMessageQueue.html">Install-MsmqMessageQueue</a></li>
-			<li><a href="Reset-MsmqQueueManagerID.html">Reset-MsmqQueueManagerID</a></li>
-			<li><a href="Test-MsmqMessageQueue.html">Test-MsmqMessageQueue</a></li>
-			<li><a href="Uninstall-MsmqMessageQueue.html">Uninstall-MsmqMessageQueue</a></li>
-		</ul>
-		<li class="Category">Network</li>
-		<ul class="CommandMenu">
-			<li><a href="Get-IPAddress.html">Get-IPAddress</a></li>
-			<li><a href="Test-IPAddress.html">Test-IPAddress</a></li>
-		</ul>
-		<li class="Category">Path</li>
-		<ul class="CommandMenu">
-			<li><a href="Get-PathProvider.html">Get-PathProvider</a></li>
-			<li><a href="Resolve-FullPath.html">Resolve-FullPath</a></li>
-			<li><a href="Resolve-PathCase.html">Resolve-PathCase</a></li>
-			<li><a href="Resolve-RelativePath.html">Resolve-RelativePath</a></li>
-			<li><a href="Test-UncPath.html">Test-UncPath</a></li>
-		</ul>
-		<li class="Category">PerformanceCounters</li>
-		<ul class="CommandMenu">
-			<li><a href="Get-PerformanceCounter.html">Get-PerformanceCounter</a></li>
-			<li><a href="Install-PerformanceCounter.html">Install-PerformanceCounter</a></li>
-			<li><a href="Test-PerformanceCounter.html">Test-PerformanceCounter</a></li>
-			<li><a href="Test-PerformanceCounterCategory.html">Test-PerformanceCounterCategory</a></li>
-			<li><a href="Uninstall-PerformanceCounterCategory.html">Uninstall-PerformanceCounterCategory</a></li>
-		</ul>
-		<li class="Category">PowerShell</li>
-		<ul class="CommandMenu">
-			<li><a href="Add-TrustedHost.html">Add-TrustedHost</a></li>
-			<li><a href="Clear-TrustedHost.html">Clear-TrustedHost</a></li>
-			<li><a href="Complete-Job.html">Complete-Job</a></li>
-			<li><a href="Get-PowershellPath.html">Get-PowershellPath</a></li>
-			<li><a href="Get-TrustedHost.html">Get-TrustedHost</a></li>
-			<li><a href="Invoke-PowerShell.html">Invoke-PowerShell</a></li>
-			<li><a href="Set-TrustedHost.html">Set-TrustedHost</a></li>
-			<li><a href="Test-PowerShellIs32Bit.html">Test-PowerShellIs32Bit</a></li>
-			<li><a href="Test-PowerShellIs64Bit.html">Test-PowerShellIs64Bit</a></li>
-		</ul>
-		<li class="Category">Privileges</li>
-		<ul class="CommandMenu">
-			<li><a href="Get-Privilege.html">Get-Privilege</a></li>
-			<li><a href="Grant-Privilege.html">Grant-Privilege</a></li>
-			<li><a href="Revoke-Privilege.html">Revoke-Privilege</a></li>
-			<li><a href="Test-Privilege.html">Test-Privilege</a></li>
-		</ul>
-		<li class="Category">Registry</li>
-		<ul class="CommandMenu">
-			<li><a href="Get-RegistryKeyValue.html">Get-RegistryKeyValue</a></li>
-			<li><a href="Install-RegistryKey.html">Install-RegistryKey</a></li>
-			<li><a href="Remove-RegistryKeyValue.html">Remove-RegistryKeyValue</a></li>
-			<li><a href="Set-RegistryKeyValue.html">Set-RegistryKeyValue</a></li>
-			<li><a href="Test-RegistryKeyValue.html">Test-RegistryKeyValue</a></li>
-		</ul>
-		<li class="Category">ScheduledTasks</li>
-		<ul class="CommandMenu">
-			<li><a href="Get-ScheduledTask.html">Get-ScheduledTask</a></li>
-			<li><a href="Install-ScheduledTask.html">Install-ScheduledTask</a></li>
-			<li><a href="Test-ScheduledTask.html">Test-ScheduledTask</a></li>
-			<li><a href="Uninstall-ScheduledTask.html">Uninstall-ScheduledTask</a></li>
-		</ul>
-		<li class="Category">Security</li>
-		<ul class="CommandMenu">
-			<li><a href="Assert-AdminPrivilege.html">Assert-AdminPrivilege</a></li>
-			<li><a href="Convert-SecureStringToString.html">Convert-SecureStringToString</a></li>
-			<li><a href="ConvertTo-ContainerInheritanceFlags.html">ConvertTo-ContainerInheritanceFlags</a></li>
-			<li><a href="ConvertTo-InheritanceFlag.html">ConvertTo-InheritanceFlag</a></li>
-			<li><a href="ConvertTo-PropagationFlag.html">ConvertTo-PropagationFlag</a></li>
-			<li><a href="ConvertTo-ProviderAccessControlRights.html">ConvertTo-ProviderAccessControlRights</a></li>
-			<li><a href="Get-Permission.html">Get-Permission</a></li>
-			<li><a href="Grant-Permission.html">Grant-Permission</a></li>
-			<li><a href="New-Credential.html">New-Credential</a></li>
-			<li><a href="Protect-Acl.html">Protect-Acl</a></li>
-			<li><a href="Revoke-Permission.html">Revoke-Permission</a></li>
-			<li><a href="Test-AdminPrivilege.html">Test-AdminPrivilege</a></li>
-			<li><a href="Test-Permission.html">Test-Permission</a></li>
-		</ul>
-		<li class="Category">Service</li>
-		<ul class="CommandMenu">
-			<li><a href="Assert-Service.html">Assert-Service</a></li>
-			<li><a href="Get-ServiceAcl.html">Get-ServiceAcl</a></li>
-			<li><a href="Get-ServiceConfiguration.html">Get-ServiceConfiguration</a></li>
-			<li><a href="Get-ServicePermission.html">Get-ServicePermission</a></li>
-			<li><a href="Get-ServiceSecurityDescriptor.html">Get-ServiceSecurityDescriptor</a></li>
-			<li><a href="Grant-ServiceControlPermission.html">Grant-ServiceControlPermission</a></li>
-			<li><a href="Grant-ServicePermission.html">Grant-ServicePermission</a></li>
-			<li><a href="Install-Service.html">Install-Service</a></li>
-			<li><a href="Restart-RemoteService.html">Restart-RemoteService</a></li>
-			<li><a href="Revoke-ServicePermission.html">Revoke-ServicePermission</a></li>
-			<li><a href="Set-ServiceAcl.html">Set-ServiceAcl</a></li>
-			<li><a href="Test-Service.html">Test-Service</a></li>
-			<li><a href="Uninstall-Service.html">Uninstall-Service</a></li>
-		</ul>
-		<li class="Category">Shares</li>
-		<ul class="CommandMenu">
-			<li><a href="Install-SmbShare.html">Install-SmbShare</a></li>
-		</ul>
-		<li class="Category">Text</li>
-		<ul class="CommandMenu">
-			<li><a href="ConvertFrom-Base64.html">ConvertFrom-Base64</a></li>
-			<li><a href="ConvertTo-Base64.html">ConvertTo-Base64</a></li>
-		</ul>
-		<li class="Category">UsersAndGroups</li>
-		<ul class="CommandMenu">
-			<li><a href="Add-GroupMember.html">Add-GroupMember</a></li>
-			<li><a href="Get-WmiLocalUserAccount.html">Get-WmiLocalUserAccount</a></li>
-			<li><a href="Install-Group.html">Install-Group</a></li>
-			<li><a href="Install-User.html">Install-User</a></li>
-			<li><a href="Resolve-IdentityName.html">Resolve-IdentityName</a></li>
-			<li><a href="Test-Identity.html">Test-Identity</a></li>
-			<li><a href="Test-User.html">Test-User</a></li>
-			<li><a href="Uninstall-User.html">Uninstall-User</a></li>
-		</ul>
-		<li class="Category">WindowsFeatures</li>
-		<ul class="CommandMenu">
-			<li><a href="Get-WindowsFeature.html">Get-WindowsFeature</a></li>
-			<li><a href="Install-WindowsFeature.html">Install-WindowsFeature</a></li>
-			<li><a href="Test-WindowsFeature.html">Test-WindowsFeature</a></li>
-			<li><a href="Uninstall-WindowsFeature.html">Uninstall-WindowsFeature</a></li>
-		</ul>
-		<li class="Category">Xml</li>
-		<ul class="CommandMenu">
-			<li><a href="Convert-XmlFile.html">Convert-XmlFile</a></li>
-		</ul>
->>>>>>> f63ee451
-	</ul>
-</div>
-
-
-<h1>Grant-Permission</h1>
-<div><p>Grants permission on a file, directory, registry key, or certificate's private key/key container.</p></div>
-
-<h2>Syntax</h2>
-<pre class="Syntax"><code>Grant-Permission [-Path] &lt;String&gt; [-Identity] &lt;String&gt; [-Permission] &lt;String[]&gt; [[-ApplyTo] {Container | SubContainers | ContainerAndSubContainers | Leaves | ContainerAndLeaves | SubContainersAndLeaves | ContainerAndSubContainersAndLeaves | ChildContainers | ContainerAndChildContainers | ChildLeaves | ContainerAndChildLeaves | ChildContainersAndChildLeaves | ContainerAndChildContainersAndChildLeaves}] [-Clear] [-WhatIf] [-Confirm] [&lt;CommonParameters&gt;]</code></pre>
-    
-<h2>Description</h2>
-<div class="Description">
-<p>Granting access to a file system entry, registry key, or certificate's private key/key container requires a lot of steps.  This method reduces it to one call.  Very helpful.</p>
-
-<p>It has the advantage that it will set permissions on a file system object, a registry key, or a certificate's private key/key container.  If <code>Path</code> is absolute, the correct provider (file system or registry) is used.  If <code>Path</code> is relative, the provider of the current location will be used.</p>
-
-<p>The <code>Permissions</code> attribute can be a list of <a href="http://msdn.microsoft.com/en-us/library/system.security.accesscontrol.filesystemrights.aspx">FileSystemRights</a>, <a href="http://msdn.microsoft.com/en-us/library/system.security.accesscontrol.registryrights.aspx">RegistryRights</a>, <a href="http://msdn.microsoft.com/en-us/library/system.security.accesscontrol.cryptokeyrights.aspx">CryptoKeyRights</a>.</p>
-
-<p>This command will show you the values for the <code>FileSystemRights</code>:</p>
-
-<pre><code>[Enum]::GetValues([Security.AccessControl.FileSystemRights])
-</code></pre>
-
-<p>This command will show you the values for the <code>RegistryRights</code>:</p>
-
-<pre><code>[Enum]::GetValues([Security.AccessControl.RegistryRights])
-</code></pre>
-
-<p>This command will show you the values for the <code>CryptoKeyRights</code>:</p>
-
-<pre><code>[Enum]::GetValues([Security.AccessControl.CryptoKeyRights])
-</code></pre>
-
-<h2>Directories and Registry Keys</h2>
-
-<p>When setting permissions on a container (directory/registry key) you can control inheritance and propagation flags using the <code>ApplyTo</code> parameter.  There are 13 possible combinations.  Examples work best.  Here is a simple hierarchy:</p>
-
-<pre><code>    C
-   / \
-  CC CL
- /  \
-GC  GL
-</code></pre>
-
-<p>C is the <strong>C</strong>ontainer permissions are getting set on<br />
-CC is a <strong>C</strong>hild <strong>C</strong>ontainer<br />
-CL is a <strong>C</strong>hild <strong>L</strong>eaf<br />
-GC is a <strong>G</strong>randchild <strong>C</strong>ontainer and includes all sub-containers below it<br />
-GL is a <strong>G</strong>randchild <strong>L</strong>eaf  </p>
-
-<p>The <code>ApplyTo</code> parameter takes one of the following 13 values and applies permissions to:</p>
-
-<ul>
-<li><strong>Container</strong> - The container itself and nothing below it.</li>
-<li><strong>SubContainers</strong> - All sub-containers under the container, e.g. CC and GC. </li>
-<li><strong>Leaves</strong> - All leaves under the container, e.g. CL and GL.</li>
-<li><strong>ChildContainers</strong> - Just the container's child containers, e.g. CC.</li>
-<li><strong>ChildLeaves</strong> - Just the container's child leaves, e.g. CL.</li>
-<li><strong>ContainerAndSubContainers</strong> - The container and all its sub-containers, e.g. C, CC, and GC.</li>
-<li><strong>ContainerAndLeaves</strong> - The container and all leaves under it, e.g. C and CL.</li>
-<li><strong>SubContainerAndLeaves</strong> - All sub-containers and leaves, but not the container itself, e.g. CC, CL, GC, and GL.</li>
-<li><strong>ContainerAndChildContainers</strong> - The container and all just its child containers, e.g. C and CC.</li>
-<li><strong>ContainerAndChildLeaves</strong> - The container and just its child leaves, e.g. C and CL.</li>
-<li><strong>ContainerAndChildContainersAndChildLeaves</strong> - The container and just its child containers/leaves, e.g. C, CC, and CL.</li>
-<li><strong>ContainerAndSubContainersAndLeaves</strong> - Everything, full inheritance/propogation, e.g. C, CC, GC, GL.  <strong>This is the default.</strong></li>
-<li><strong>ChildContainersAndChildLeaves</strong>  - Just the container's child containers/leaves, e.g. CC and CL.</li>
-</ul>
-
-<p>The following table maps <code>ContainerInheritanceFlags</code> values to the actual <code>InheritanceFlags</code> and <code>PropagationFlags</code> values used:</p>
-
-<pre><code>ContainerInheritanceFlags                   InheritanceFlags                 PropagationFlags
--------------------------                   ----------------                 ----------------
-Container                                   None                             None
-SubContainers                               ContainerInherit                 InheritOnly
-Leaves                                      ObjectInherit                    InheritOnly
-ChildContainers                             ContainerInherit                 InheritOnly,
-                                                                             NoPropagateInherit
-ChildLeaves                                 ObjectInherit                    InheritOnly
-ContainerAndSubContainers                   ContainerInherit                 None
-ContainerAndLeaves                          ObjectInherit                    None
-SubContainerAndLeaves                       ContainerInherit,ObjectInherit   InheritOnly
-ContainerAndChildContainers                 ContainerInherit                 None
-ContainerAndChildLeaves                     ObjectInherit                    None
-ContainerAndChildContainersAndChildLeaves   ContainerInherit,ObjectInherit   NoPropagateInherit
-ContainerAndSubContainersAndLeaves          ContainerInherit,ObjectInherit   None
-ChildContainersAndChildLeaves               ContainerInherit,ObjectInherit   InheritOnly
-</code></pre>
-
-<p>The above information adpated from <a href="http://msdn.microsoft.com/en-us/magazine/cc163885.aspx#S3">Manage Access to Windows Objects with ACLs and the .NET Framework</a>, published in the November 2004 copy of <em>MSDN Magazine</em>.</p>
-
-<p>If you prefer to speak in <code>InheritanceFlags</code> or <code>PropagationFlags</code>, you can use the <code>ConvertTo-ContainerInheritaceFlags</code> function to convert your flags into Carbon's flags.</p>
-
-<h2>Certificate Private Keys/Key Containers</h2>
-
-<p>When setting permissions on a certificate's private key/key container, if a certificate doesn't have a private key, it is ignored and no permissions are set. Since certificate's are always leaves, the <code>ApplyTo</code> parameter is ignored.</p>
-
-<p>When using the <code>-Clear</code> switch, note that the local <code>Administrators</code> account will always remain. In testing on Windows 2012 R2, we noticed that when <code>Administrators</code> access was removed, you couldn't read the key anymore.</p>
-</div>
-    
-<h2>Related Commands</h2>
-<ul>
-<li><a href="ConvertTo-ContainerInheritanceFlags.html">ConvertTo-ContainerInheritanceFlags</a></li>
-<li><a href="Get-Permission.html">Get-Permission</a></li>
-<li><a href="Protect-Acl.html">Protect-Acl</a></li>
-<li><a href="Revoke-Permission.html">Revoke-Permission</a></li>
-<li><a href="Test-Permission.html">Test-Permission</a></li>
-<li><a href="http://msdn.microsoft.com/en-us/library/system.security.accesscontrol.filesystemrights.aspx">http://msdn.microsoft.com/en-us/library/system.security.accesscontrol.filesystemrights.aspx</a></li>
-<li><a href="http://msdn.microsoft.com/en-us/library/system.security.accesscontrol.registryrights.aspx">http://msdn.microsoft.com/en-us/library/system.security.accesscontrol.registryrights.aspx</a></li>
-<li><a href="http://msdn.microsoft.com/en-us/library/system.security.accesscontrol.cryptokeyrights.aspx">http://msdn.microsoft.com/en-us/library/system.security.accesscontrol.cryptokeyrights.aspx</a></li>
-<li><a href="http://msdn.microsoft.com/en-us/magazine/cc163885.aspx#S3">http://msdn.microsoft.com/en-us/magazine/cc163885.aspx#S3</a></li>
-</ul>
-
-<h2> Parameters </h2>
-<table border='1'>
-<tr>
-	<th>Name</th>
-    <th>Type</th>
-	<th>Description</th>
-	<th>Required?</th>
-	<th>Pipeline Input</th>
-	<th>Default Value</th>
-</tr>
-<tr valign='top'>
-	<td>Path</td>
-	<td><a href="http://msdn.microsoft.com/en-us/library/system.string.aspx">String</a></td>
-	<td>The path on which the permissions should be granted.  Can be a file system, registry, or certificate path.</td>
-	<td>true</td>
-	<td>false</td>
-    <td></td>
-</tr>
-<tr valign='top'>
-	<td>Identity</td>
-	<td><a href="http://msdn.microsoft.com/en-us/library/system.string.aspx">String</a></td>
-	<td>The user or group getting the permissions.</td>
-	<td>true</td>
-	<td>false</td>
-    <td></td>
-</tr>
-<tr valign='top'>
-	<td>Permission</td>
-	<td><a href="http://msdn.microsoft.com/en-us/library/system.string.aspx">String[]</a></td>
-	<td>The permission: e.g. FullControl, Read, etc.  For file system items, use values from <a href="http://msdn.microsoft.com/en-us/library/system.security.accesscontrol.filesystemrights.aspx">System.Security.AccessControl.FileSystemRights</a>.  For registry items, use values from <a href="http://msdn.microsoft.com/en-us/library/system.security.accesscontrol.registryrights.aspx">System.Security.AccessControl.RegistryRights</a>.</td>
-	<td>true</td>
-	<td>false</td>
-    <td></td>
-</tr>
-<tr valign='top'>
-	<td>ApplyTo</td>
-	<td>ContainerInheritanceFlags</td>
-	<td>How to apply container permissions.  This controls the inheritance and propagation flags.  Default is full inheritance, e.g. <code>ContainersAndSubContainersAndLeaves</code>. This parameter is ignored if <code>Path</code> is to a leaf item.</td>
-	<td>false</td>
-	<td>false</td>
-    <td>ContainerAndSubContainersAndLeaves</td>
-</tr>
-<tr valign='top'>
-	<td>Clear</td>
-	<td><a href="http://msdn.microsoft.com/en-us/library/system.management.automation.switchparameter.aspx">SwitchParameter</a></td>
-	<td>Removes all non-inherited permissions on the item.</td>
-	<td>false</td>
-	<td>false</td>
-    <td>False</td>
-</tr>
-<tr valign='top'>
-	<td>WhatIf</td>
-	<td><a href="http://msdn.microsoft.com/en-us/library/system.management.automation.switchparameter.aspx">SwitchParameter</a></td>
-	<td></td>
-	<td>false</td>
-	<td>false</td>
-    <td></td>
-</tr>
-<tr valign='top'>
-	<td>Confirm</td>
-	<td><a href="http://msdn.microsoft.com/en-us/library/system.management.automation.switchparameter.aspx">SwitchParameter</a></td>
-	<td></td>
-	<td>false</td>
-	<td>false</td>
-    <td></td>
-</tr>
-<tr valign="top">
-    <td><a href="http://technet.microsoft.com/en-us/library/dd315352.aspx">CommonParameters</a></td>
-    <td></td>
-    <td>This cmdlet supports common parameters.  For more information type <br> <code>Get-Help about_CommonParameters</code>.</td>
-    <td></td>
-    <td></td>
-    <td></td>
-</tr>
-</table>
-        
-
-        
-
-        
-
-        
-<h2>EXAMPLE 1</h2>
-<pre><code>Grant-Permission -Identity ENTERPRISE\Engineers -Permission FullControl -Path C:\EngineRoom</code></pre>
-<p>Grants the Enterprise's engineering group full control on the engine room.  Very important if you want to get anywhere.</p>
-
-<h2>EXAMPLE 2</h2>
-<pre><code>Grant-Permission -Identity ENTERPRISE\Interns -Permission ReadKey,QueryValues,EnumerateSubKeys -Path rklm:\system\WarpDrive</code></pre>
-<p>Grants the Enterprise's interns access to read about the warp drive.  They need to learn someday, but at least they can't change anything.</p>
-
-<h2>EXAMPLE 3</h2>
-<pre><code>Grant-Permission -Identity ENTERPRISE\Engineers -Permission FullControl -Path C:\EngineRoom -Clear</code></pre>
-<p>Grants the Enterprise's engineering group full control on the engine room.  Any non-inherited, existing access rules are removed from <code>C:\EngineRoom</code>.</p>
-
-<h2>EXAMPLE 4</h2>
-<pre><code>Grant-Permission -Identity ENTERPRISE\Engineers -Permission FullControl -Path 'cert:\LocalMachine\My\1234567890ABCDEF1234567890ABCDEF12345678'</code></pre>
-<p>Grants the Enterprise's engineering group full control on the <code>1234567890ABCDEF1234567890ABCDEF12345678</code> certificate's private key/key container.</p>
-</body>
-</html>
+<!DOCTYPE HTML PUBLIC "-//W3C//DTD HTML 4.01 Transitional//EN" "http://www.w3.org/TR/html4/loose.dtd">
+<html>
+<head>
+    <title>PowerShell - Grant-Permission - Carbon</title>
+	<link href="styles.css" type="text/css" rel="stylesheet" />
+</head>
+<body>
+	<ul id="SiteNav">
+		<li><a href="http://get-carbon.org">Get-Carbon</a></li>
+		<li><b>-Documentation</b></li>
+        <li><a href="/help/2.0">2.0-alpha</a></li>
+        <li><a href="/releasenotes.html">-ReleaseNotes</a></li>
+        <li><a href="/releasenotes-2.0.html">2.0-alpha</a></li>
+		<li><a href="http://pshdo.com">-Blog</a></li>
+	</ul>
+<div id="CommandMenuContainer" style="float:left;">
+	<ul id="CategoryMenu">
+		<li class="Category">ActiveDirectory</li>
+		<ul class="CommandMenu">
+			<li><a href="Find-ADUser.html">Find-ADUser</a></li>
+			<li><a href="Format-ADSearchFilterValue.html">Format-ADSearchFilterValue</a></li>
+			<li><a href="Get-ADDomainController.html">Get-ADDomainController</a></li>
+		</ul>
+		<li class="Category">Certificates</li>
+		<ul class="CommandMenu">
+			<li><a href="Get-Certificate.html">Get-Certificate</a></li>
+			<li><a href="Get-CertificateStore.html">Get-CertificateStore</a></li>
+			<li><a href="Get-SslCertificateBinding.html">Get-SslCertificateBinding</a></li>
+			<li><a href="Install-Certificate.html">Install-Certificate</a></li>
+			<li><a href="Remove-SslCertificateBinding.html">Remove-SslCertificateBinding</a></li>
+			<li><a href="Set-SslCertificateBinding.html">Set-SslCertificateBinding</a></li>
+			<li><a href="Test-SslCertificateBinding.html">Test-SslCertificateBinding</a></li>
+			<li><a href="Uninstall-Certificate.html">Uninstall-Certificate</a></li>
+		</ul>
+		<li class="Category">COM</li>
+		<ul class="CommandMenu">
+			<li><a href="Get-ComPermission.html">Get-ComPermission</a></li>
+			<li><a href="Get-ComSecurityDescriptor.html">Get-ComSecurityDescriptor</a></li>
+			<li><a href="Grant-ComPermission.html">Grant-ComPermission</a></li>
+			<li><a href="Revoke-ComPermission.html">Revoke-ComPermission</a></li>
+		</ul>
+		<li class="Category">Computer</li>
+		<ul class="CommandMenu">
+			<li><a href="Get-ProgramInstallInfo.html">Get-ProgramInstallInfo</a></li>
+			<li><a href="Remove-EnvironmentVariable.html">Remove-EnvironmentVariable</a></li>
+			<li><a href="Resolve-NetPath.html">Resolve-NetPath</a></li>
+			<li><a href="Set-EnvironmentVariable.html">Set-EnvironmentVariable</a></li>
+			<li><a href="Test-OSIs32Bit.html">Test-OSIs32Bit</a></li>
+			<li><a href="Test-OSIs64Bit.html">Test-OSIs64Bit</a></li>
+		</ul>
+		<li class="Category">Cryptography</li>
+		<ul class="CommandMenu">
+			<li><a href="New-RsaKeyPair.html">New-RsaKeyPair</a></li>
+			<li><a href="Protect-String.html">Protect-String</a></li>
+			<li><a href="Unprotect-String.html">Unprotect-String</a></li>
+		</ul>
+		<li class="Category">DotNet</li>
+		<ul class="CommandMenu">
+			<li><a href="Set-DotNetAppSetting.html">Set-DotNetAppSetting</a></li>
+			<li><a href="Set-DotNetConnectionString.html">Set-DotNetConnectionString</a></li>
+			<li><a href="Test-DotNet.html">Test-DotNet</a></li>
+		</ul>
+		<li class="Category">FileSystem</li>
+		<ul class="CommandMenu">
+			<li><a href="Compress-Item.html">Compress-Item</a></li>
+			<li><a href="Disable-NtfsCompression.html">Disable-NtfsCompression</a></li>
+			<li><a href="Enable-NtfsCompression.html">Enable-NtfsCompression</a></li>
+			<li><a href="Expand-Item.html">Expand-Item</a></li>
+			<li><a href="Install-Junction.html">Install-Junction</a></li>
+			<li><a href="New-Junction.html">New-Junction</a></li>
+			<li><a href="New-TempDirectory.html">New-TempDirectory</a></li>
+			<li><a href="Remove-Junction.html">Remove-Junction</a></li>
+			<li><a href="Test-NtfsCompression.html">Test-NtfsCompression</a></li>
+			<li><a href="Test-PathIsJunction.html">Test-PathIsJunction</a></li>
+			<li><a href="Test-ZipFile.html">Test-ZipFile</a></li>
+		</ul>
+		<li class="Category">Firewall</li>
+		<ul class="CommandMenu">
+			<li><a href="Assert-FirewallConfigurable.html">Assert-FirewallConfigurable</a></li>
+			<li><a href="Disable-FirewallStatefulFtp.html">Disable-FirewallStatefulFtp</a></li>
+			<li><a href="Enable-FirewallStatefulFtp.html">Enable-FirewallStatefulFtp</a></li>
+			<li><a href="Get-FirewallRule.html">Get-FirewallRule</a></li>
+			<li><a href="Test-FirewallStatefulFtp.html">Test-FirewallStatefulFtp</a></li>
+		</ul>
+		<li class="Category">HostsFile</li>
+		<ul class="CommandMenu">
+			<li><a href="Get-PathToHostsFile.html">Get-PathToHostsFile</a></li>
+			<li><a href="Remove-HostsEntry.html">Remove-HostsEntry</a></li>
+			<li><a href="Reset-HostsFile.html">Reset-HostsFile</a></li>
+			<li><a href="Set-HostsEntry.html">Set-HostsEntry</a></li>
+		</ul>
+		<li class="Category">IIS</li>
+		<ul class="CommandMenu">
+			<li><a href="Add-IisDefaultDocument.html">Add-IisDefaultDocument</a></li>
+			<li><a href="Disable-IisSecurityAuthentication.html">Disable-IisSecurityAuthentication</a></li>
+			<li><a href="Enable-IisDirectoryBrowsing.html">Enable-IisDirectoryBrowsing</a></li>
+			<li><a href="Enable-IisSecurityAuthentication.html">Enable-IisSecurityAuthentication</a></li>
+			<li><a href="Enable-IisSsl.html">Enable-IisSsl</a></li>
+			<li><a href="Get-IisApplication.html">Get-IisApplication</a></li>
+			<li><a href="Get-IisAppPool.html">Get-IisAppPool</a></li>
+			<li><a href="Get-IisConfigurationSection.html">Get-IisConfigurationSection</a></li>
+			<li><a href="Get-IisHttpHeader.html">Get-IisHttpHeader</a></li>
+			<li><a href="Get-IisHttpRedirect.html">Get-IisHttpRedirect</a></li>
+			<li><a href="Get-IisMimeMap.html">Get-IisMimeMap</a></li>
+			<li><a href="Get-IisSecurityAuthentication.html">Get-IisSecurityAuthentication</a></li>
+			<li><a href="Get-IisVersion.html">Get-IisVersion</a></li>
+			<li><a href="Get-IisWebsite.html">Get-IisWebsite</a></li>
+			<li><a href="Install-IisApplication.html">Install-IisApplication</a></li>
+			<li><a href="Install-IisAppPool.html">Install-IisAppPool</a></li>
+			<li><a href="Install-IisVirtualDirectory.html">Install-IisVirtualDirectory</a></li>
+			<li><a href="Install-IisWebsite.html">Install-IisWebsite</a></li>
+			<li><a href="Invoke-AppCmd.html">Invoke-AppCmd</a></li>
+			<li><a href="Join-IisVirtualPath.html">Join-IisVirtualPath</a></li>
+			<li><a href="Lock-IisConfigurationSection.html">Lock-IisConfigurationSection</a></li>
+			<li><a href="Remove-IisMimeMap.html">Remove-IisMimeMap</a></li>
+			<li><a href="Set-IisHttpHeader.html">Set-IisHttpHeader</a></li>
+			<li><a href="Set-IisHttpRedirect.html">Set-IisHttpRedirect</a></li>
+			<li><a href="Set-IisMimeMap.html">Set-IisMimeMap</a></li>
+			<li><a href="Set-IisWebsiteID.html">Set-IisWebsiteID</a></li>
+			<li><a href="Set-IisWebsiteSslCertificate.html">Set-IisWebsiteSslCertificate</a></li>
+			<li><a href="Set-IisWindowsAuthentication.html">Set-IisWindowsAuthentication</a></li>
+			<li><a href="Test-IisAppPool.html">Test-IisAppPool</a></li>
+			<li><a href="Test-IisConfigurationSection.html">Test-IisConfigurationSection</a></li>
+			<li><a href="Test-IisSecurityAuthentication.html">Test-IisSecurityAuthentication</a></li>
+			<li><a href="Test-IisWebsite.html">Test-IisWebsite</a></li>
+			<li><a href="Uninstall-IisAppPool.html">Uninstall-IisAppPool</a></li>
+			<li><a href="Uninstall-IisWebsite.html">Uninstall-IisWebsite</a></li>
+			<li><a href="Unlock-IisConfigurationSection.html">Unlock-IisConfigurationSection</a></li>
+		</ul>
+		<li class="Category">INI</li>
+		<ul class="CommandMenu">
+			<li><a href="Remove-IniEntry.html">Remove-IniEntry</a></li>
+			<li><a href="Set-IniEntry.html">Set-IniEntry</a></li>
+			<li><a href="Split-Ini.html">Split-Ini</a></li>
+		</ul>
+		<li class="Category">InternetExplorer</li>
+		<ul class="CommandMenu">
+			<li><a href="Disable-IEEnhancedSecurityConfiguration.html">Disable-IEEnhancedSecurityConfiguration</a></li>
+			<li><a href="Enable-IEActivationPermission.html">Enable-IEActivationPermission</a></li>
+		</ul>
+		<li class="Category">MSI</li>
+		<ul class="CommandMenu">
+			<li><a href="Invoke-WindowsInstaller.html">Invoke-WindowsInstaller</a></li>
+		</ul>
+		<li class="Category">MSMQ</li>
+		<ul class="CommandMenu">
+			<li><a href="Get-MsmqMessageQueue.html">Get-MsmqMessageQueue</a></li>
+			<li><a href="Get-MsmqMessageQueuePath.html">Get-MsmqMessageQueuePath</a></li>
+			<li><a href="Grant-MsmqMessageQueuePermission.html">Grant-MsmqMessageQueuePermission</a></li>
+			<li><a href="Install-Msmq.html">Install-Msmq</a></li>
+			<li><a href="Install-MsmqMessageQueue.html">Install-MsmqMessageQueue</a></li>
+			<li><a href="Reset-MsmqQueueManagerID.html">Reset-MsmqQueueManagerID</a></li>
+			<li><a href="Test-MsmqMessageQueue.html">Test-MsmqMessageQueue</a></li>
+			<li><a href="Uninstall-MsmqMessageQueue.html">Uninstall-MsmqMessageQueue</a></li>
+		</ul>
+		<li class="Category">Network</li>
+		<ul class="CommandMenu">
+			<li><a href="Get-IPAddress.html">Get-IPAddress</a></li>
+			<li><a href="Test-IPAddress.html">Test-IPAddress</a></li>
+		</ul>
+		<li class="Category">Path</li>
+		<ul class="CommandMenu">
+			<li><a href="Get-PathProvider.html">Get-PathProvider</a></li>
+			<li><a href="Resolve-FullPath.html">Resolve-FullPath</a></li>
+			<li><a href="Resolve-PathCase.html">Resolve-PathCase</a></li>
+			<li><a href="Resolve-RelativePath.html">Resolve-RelativePath</a></li>
+			<li><a href="Test-UncPath.html">Test-UncPath</a></li>
+		</ul>
+		<li class="Category">PerformanceCounters</li>
+		<ul class="CommandMenu">
+			<li><a href="Get-PerformanceCounter.html">Get-PerformanceCounter</a></li>
+			<li><a href="Install-PerformanceCounter.html">Install-PerformanceCounter</a></li>
+			<li><a href="Test-PerformanceCounter.html">Test-PerformanceCounter</a></li>
+			<li><a href="Test-PerformanceCounterCategory.html">Test-PerformanceCounterCategory</a></li>
+			<li><a href="Uninstall-PerformanceCounterCategory.html">Uninstall-PerformanceCounterCategory</a></li>
+		</ul>
+		<li class="Category">PowerShell</li>
+		<ul class="CommandMenu">
+			<li><a href="Add-TrustedHost.html">Add-TrustedHost</a></li>
+			<li><a href="Clear-TrustedHost.html">Clear-TrustedHost</a></li>
+			<li><a href="Complete-Job.html">Complete-Job</a></li>
+			<li><a href="Get-PowershellPath.html">Get-PowershellPath</a></li>
+			<li><a href="Get-TrustedHost.html">Get-TrustedHost</a></li>
+			<li><a href="Invoke-PowerShell.html">Invoke-PowerShell</a></li>
+			<li><a href="Set-TrustedHost.html">Set-TrustedHost</a></li>
+			<li><a href="Test-PowerShellIs32Bit.html">Test-PowerShellIs32Bit</a></li>
+			<li><a href="Test-PowerShellIs64Bit.html">Test-PowerShellIs64Bit</a></li>
+		</ul>
+		<li class="Category">Privileges</li>
+		<ul class="CommandMenu">
+			<li><a href="Get-Privilege.html">Get-Privilege</a></li>
+			<li><a href="Grant-Privilege.html">Grant-Privilege</a></li>
+			<li><a href="Revoke-Privilege.html">Revoke-Privilege</a></li>
+			<li><a href="Test-Privilege.html">Test-Privilege</a></li>
+		</ul>
+		<li class="Category">Registry</li>
+		<ul class="CommandMenu">
+			<li><a href="Get-RegistryKeyValue.html">Get-RegistryKeyValue</a></li>
+			<li><a href="Install-RegistryKey.html">Install-RegistryKey</a></li>
+			<li><a href="Remove-RegistryKeyValue.html">Remove-RegistryKeyValue</a></li>
+			<li><a href="Set-RegistryKeyValue.html">Set-RegistryKeyValue</a></li>
+			<li><a href="Test-RegistryKeyValue.html">Test-RegistryKeyValue</a></li>
+		</ul>
+		<li class="Category">ScheduledTasks</li>
+		<ul class="CommandMenu">
+			<li><a href="Get-ScheduledTask.html">Get-ScheduledTask</a></li>
+			<li><a href="Install-ScheduledTask.html">Install-ScheduledTask</a></li>
+			<li><a href="Test-ScheduledTask.html">Test-ScheduledTask</a></li>
+			<li><a href="Uninstall-ScheduledTask.html">Uninstall-ScheduledTask</a></li>
+		</ul>
+		<li class="Category">Security</li>
+		<ul class="CommandMenu">
+			<li><a href="Assert-AdminPrivilege.html">Assert-AdminPrivilege</a></li>
+			<li><a href="Convert-SecureStringToString.html">Convert-SecureStringToString</a></li>
+			<li><a href="ConvertTo-ContainerInheritanceFlags.html">ConvertTo-ContainerInheritanceFlags</a></li>
+			<li><a href="ConvertTo-InheritanceFlag.html">ConvertTo-InheritanceFlag</a></li>
+			<li><a href="ConvertTo-PropagationFlag.html">ConvertTo-PropagationFlag</a></li>
+			<li><a href="ConvertTo-ProviderAccessControlRights.html">ConvertTo-ProviderAccessControlRights</a></li>
+			<li><a href="Get-Permission.html">Get-Permission</a></li>
+			<li><a href="Grant-Permission.html">Grant-Permission</a></li>
+			<li><a href="New-Credential.html">New-Credential</a></li>
+			<li><a href="Protect-Acl.html">Protect-Acl</a></li>
+			<li><a href="Revoke-Permission.html">Revoke-Permission</a></li>
+			<li><a href="Test-AdminPrivilege.html">Test-AdminPrivilege</a></li>
+			<li><a href="Test-Permission.html">Test-Permission</a></li>
+		</ul>
+		<li class="Category">Service</li>
+		<ul class="CommandMenu">
+			<li><a href="Assert-Service.html">Assert-Service</a></li>
+			<li><a href="Get-ServiceAcl.html">Get-ServiceAcl</a></li>
+			<li><a href="Get-ServiceConfiguration.html">Get-ServiceConfiguration</a></li>
+			<li><a href="Get-ServicePermission.html">Get-ServicePermission</a></li>
+			<li><a href="Get-ServiceSecurityDescriptor.html">Get-ServiceSecurityDescriptor</a></li>
+			<li><a href="Grant-ServiceControlPermission.html">Grant-ServiceControlPermission</a></li>
+			<li><a href="Grant-ServicePermission.html">Grant-ServicePermission</a></li>
+			<li><a href="Install-Service.html">Install-Service</a></li>
+			<li><a href="Restart-RemoteService.html">Restart-RemoteService</a></li>
+			<li><a href="Revoke-ServicePermission.html">Revoke-ServicePermission</a></li>
+			<li><a href="Set-ServiceAcl.html">Set-ServiceAcl</a></li>
+			<li><a href="Test-Service.html">Test-Service</a></li>
+			<li><a href="Uninstall-Service.html">Uninstall-Service</a></li>
+		</ul>
+		<li class="Category">Shares</li>
+		<ul class="CommandMenu">
+			<li><a href="Install-SmbShare.html">Install-SmbShare</a></li>
+		</ul>
+		<li class="Category">Text</li>
+		<ul class="CommandMenu">
+			<li><a href="ConvertFrom-Base64.html">ConvertFrom-Base64</a></li>
+			<li><a href="ConvertTo-Base64.html">ConvertTo-Base64</a></li>
+		</ul>
+		<li class="Category">UsersAndGroups</li>
+		<ul class="CommandMenu">
+			<li><a href="Add-GroupMember.html">Add-GroupMember</a></li>
+			<li><a href="Get-WmiLocalUserAccount.html">Get-WmiLocalUserAccount</a></li>
+			<li><a href="Install-Group.html">Install-Group</a></li>
+			<li><a href="Install-User.html">Install-User</a></li>
+			<li><a href="Resolve-IdentityName.html">Resolve-IdentityName</a></li>
+			<li><a href="Test-Identity.html">Test-Identity</a></li>
+			<li><a href="Test-User.html">Test-User</a></li>
+			<li><a href="Uninstall-User.html">Uninstall-User</a></li>
+		</ul>
+		<li class="Category">WindowsFeatures</li>
+		<ul class="CommandMenu">
+			<li><a href="Get-WindowsFeature.html">Get-WindowsFeature</a></li>
+			<li><a href="Install-WindowsFeature.html">Install-WindowsFeature</a></li>
+			<li><a href="Test-WindowsFeature.html">Test-WindowsFeature</a></li>
+			<li><a href="Uninstall-WindowsFeature.html">Uninstall-WindowsFeature</a></li>
+		</ul>
+		<li class="Category">Xml</li>
+		<ul class="CommandMenu">
+			<li><a href="Convert-XmlFile.html">Convert-XmlFile</a></li>
+		</ul>
+	</ul>
+</div>
+
+
+<h1>Grant-Permission</h1>
+<div><p>Grants permission on a file, directory, registry key, or certificate's private key/key container.</p></div>
+
+<h2>Syntax</h2>
+<pre class="Syntax"><code>Grant-Permission [-Path] &lt;String&gt; [-Identity] &lt;String&gt; [-Permission] &lt;String[]&gt; [[-ApplyTo] {Container | SubContainers | ContainerAndSubContainers | Leaves | ContainerAndLeaves | SubContainersAndLeaves | ContainerAndSubContainersAndLeaves | ChildContainers | ContainerAndChildContainers | ChildLeaves | ContainerAndChildLeaves | ChildContainersAndChildLeaves | ContainerAndChildContainersAndChildLeaves}] [-Clear] [-WhatIf] [-Confirm] [&lt;CommonParameters&gt;]</code></pre>
+    
+<h2>Description</h2>
+<div class="Description">
+<p>Granting access to a file system entry, registry key, or certificate's private key/key container requires a lot of steps.  This method reduces it to one call.  Very helpful.</p>
+
+<p>It has the advantage that it will set permissions on a file system object, a registry key, or a certificate's private key/key container.  If <code>Path</code> is absolute, the correct provider (file system or registry) is used.  If <code>Path</code> is relative, the provider of the current location will be used.</p>
+
+<p>The <code>Permissions</code> attribute can be a list of <a href="http://msdn.microsoft.com/en-us/library/system.security.accesscontrol.filesystemrights.aspx">FileSystemRights</a>, <a href="http://msdn.microsoft.com/en-us/library/system.security.accesscontrol.registryrights.aspx">RegistryRights</a>, <a href="http://msdn.microsoft.com/en-us/library/system.security.accesscontrol.cryptokeyrights.aspx">CryptoKeyRights</a>.</p>
+
+<p>This command will show you the values for the <code>FileSystemRights</code>:</p>
+
+<pre><code>[Enum]::GetValues([Security.AccessControl.FileSystemRights])
+</code></pre>
+
+<p>This command will show you the values for the <code>RegistryRights</code>:</p>
+
+<pre><code>[Enum]::GetValues([Security.AccessControl.RegistryRights])
+</code></pre>
+
+<p>This command will show you the values for the <code>CryptoKeyRights</code>:</p>
+
+<pre><code>[Enum]::GetValues([Security.AccessControl.CryptoKeyRights])
+</code></pre>
+
+<h2>Directories and Registry Keys</h2>
+
+<p>When setting permissions on a container (directory/registry key) you can control inheritance and propagation flags using the <code>ApplyTo</code> parameter.  There are 13 possible combinations.  Examples work best.  Here is a simple hierarchy:</p>
+
+<pre><code>    C
+   / \
+  CC CL
+ /  \
+GC  GL
+</code></pre>
+
+<p>C is the <strong>C</strong>ontainer permissions are getting set on<br />
+CC is a <strong>C</strong>hild <strong>C</strong>ontainer<br />
+CL is a <strong>C</strong>hild <strong>L</strong>eaf<br />
+GC is a <strong>G</strong>randchild <strong>C</strong>ontainer and includes all sub-containers below it<br />
+GL is a <strong>G</strong>randchild <strong>L</strong>eaf  </p>
+
+<p>The <code>ApplyTo</code> parameter takes one of the following 13 values and applies permissions to:</p>
+
+<ul>
+<li><strong>Container</strong> - The container itself and nothing below it.</li>
+<li><strong>SubContainers</strong> - All sub-containers under the container, e.g. CC and GC. </li>
+<li><strong>Leaves</strong> - All leaves under the container, e.g. CL and GL.</li>
+<li><strong>ChildContainers</strong> - Just the container's child containers, e.g. CC.</li>
+<li><strong>ChildLeaves</strong> - Just the container's child leaves, e.g. CL.</li>
+<li><strong>ContainerAndSubContainers</strong> - The container and all its sub-containers, e.g. C, CC, and GC.</li>
+<li><strong>ContainerAndLeaves</strong> - The container and all leaves under it, e.g. C and CL.</li>
+<li><strong>SubContainerAndLeaves</strong> - All sub-containers and leaves, but not the container itself, e.g. CC, CL, GC, and GL.</li>
+<li><strong>ContainerAndChildContainers</strong> - The container and all just its child containers, e.g. C and CC.</li>
+<li><strong>ContainerAndChildLeaves</strong> - The container and just its child leaves, e.g. C and CL.</li>
+<li><strong>ContainerAndChildContainersAndChildLeaves</strong> - The container and just its child containers/leaves, e.g. C, CC, and CL.</li>
+<li><strong>ContainerAndSubContainersAndLeaves</strong> - Everything, full inheritance/propogation, e.g. C, CC, GC, GL.  <strong>This is the default.</strong></li>
+<li><strong>ChildContainersAndChildLeaves</strong>  - Just the container's child containers/leaves, e.g. CC and CL.</li>
+</ul>
+
+<p>The following table maps <code>ContainerInheritanceFlags</code> values to the actual <code>InheritanceFlags</code> and <code>PropagationFlags</code> values used:</p>
+
+<pre><code>ContainerInheritanceFlags                   InheritanceFlags                 PropagationFlags
+-------------------------                   ----------------                 ----------------
+Container                                   None                             None
+SubContainers                               ContainerInherit                 InheritOnly
+Leaves                                      ObjectInherit                    InheritOnly
+ChildContainers                             ContainerInherit                 InheritOnly,
+                                                                             NoPropagateInherit
+ChildLeaves                                 ObjectInherit                    InheritOnly
+ContainerAndSubContainers                   ContainerInherit                 None
+ContainerAndLeaves                          ObjectInherit                    None
+SubContainerAndLeaves                       ContainerInherit,ObjectInherit   InheritOnly
+ContainerAndChildContainers                 ContainerInherit                 None
+ContainerAndChildLeaves                     ObjectInherit                    None
+ContainerAndChildContainersAndChildLeaves   ContainerInherit,ObjectInherit   NoPropagateInherit
+ContainerAndSubContainersAndLeaves          ContainerInherit,ObjectInherit   None
+ChildContainersAndChildLeaves               ContainerInherit,ObjectInherit   InheritOnly
+</code></pre>
+
+<p>The above information adpated from <a href="http://msdn.microsoft.com/en-us/magazine/cc163885.aspx#S3">Manage Access to Windows Objects with ACLs and the .NET Framework</a>, published in the November 2004 copy of <em>MSDN Magazine</em>.</p>
+
+<p>If you prefer to speak in <code>InheritanceFlags</code> or <code>PropagationFlags</code>, you can use the <code>ConvertTo-ContainerInheritaceFlags</code> function to convert your flags into Carbon's flags.</p>
+
+<h2>Certificate Private Keys/Key Containers</h2>
+
+<p>When setting permissions on a certificate's private key/key container, if a certificate doesn't have a private key, it is ignored and no permissions are set. Since certificate's are always leaves, the <code>ApplyTo</code> parameter is ignored.</p>
+
+<p>When using the <code>-Clear</code> switch, note that the local <code>Administrators</code> account will always remain. In testing on Windows 2012 R2, we noticed that when <code>Administrators</code> access was removed, you couldn't read the key anymore.</p>
+</div>
+    
+<h2>Related Commands</h2>
+<ul>
+<li><a href="ConvertTo-ContainerInheritanceFlags.html">ConvertTo-ContainerInheritanceFlags</a></li>
+<li><a href="Get-Permission.html">Get-Permission</a></li>
+<li><a href="Protect-Acl.html">Protect-Acl</a></li>
+<li><a href="Revoke-Permission.html">Revoke-Permission</a></li>
+<li><a href="Test-Permission.html">Test-Permission</a></li>
+<li><a href="http://msdn.microsoft.com/en-us/library/system.security.accesscontrol.filesystemrights.aspx">http://msdn.microsoft.com/en-us/library/system.security.accesscontrol.filesystemrights.aspx</a></li>
+<li><a href="http://msdn.microsoft.com/en-us/library/system.security.accesscontrol.registryrights.aspx">http://msdn.microsoft.com/en-us/library/system.security.accesscontrol.registryrights.aspx</a></li>
+<li><a href="http://msdn.microsoft.com/en-us/library/system.security.accesscontrol.cryptokeyrights.aspx">http://msdn.microsoft.com/en-us/library/system.security.accesscontrol.cryptokeyrights.aspx</a></li>
+<li><a href="http://msdn.microsoft.com/en-us/magazine/cc163885.aspx#S3">http://msdn.microsoft.com/en-us/magazine/cc163885.aspx#S3</a></li>
+</ul>
+
+<h2> Parameters </h2>
+<table border='1'>
+<tr>
+	<th>Name</th>
+    <th>Type</th>
+	<th>Description</th>
+	<th>Required?</th>
+	<th>Pipeline Input</th>
+	<th>Default Value</th>
+</tr>
+<tr valign='top'>
+	<td>Path</td>
+	<td><a href="http://msdn.microsoft.com/en-us/library/system.string.aspx">String</a></td>
+	<td>The path on which the permissions should be granted.  Can be a file system, registry, or certificate path.</td>
+	<td>true</td>
+	<td>false</td>
+    <td></td>
+</tr>
+<tr valign='top'>
+	<td>Identity</td>
+	<td><a href="http://msdn.microsoft.com/en-us/library/system.string.aspx">String</a></td>
+	<td>The user or group getting the permissions.</td>
+	<td>true</td>
+	<td>false</td>
+    <td></td>
+</tr>
+<tr valign='top'>
+	<td>Permission</td>
+	<td><a href="http://msdn.microsoft.com/en-us/library/system.string.aspx">String[]</a></td>
+	<td>The permission: e.g. FullControl, Read, etc.  For file system items, use values from <a href="http://msdn.microsoft.com/en-us/library/system.security.accesscontrol.filesystemrights.aspx">System.Security.AccessControl.FileSystemRights</a>.  For registry items, use values from <a href="http://msdn.microsoft.com/en-us/library/system.security.accesscontrol.registryrights.aspx">System.Security.AccessControl.RegistryRights</a>.</td>
+	<td>true</td>
+	<td>false</td>
+    <td></td>
+</tr>
+<tr valign='top'>
+	<td>ApplyTo</td>
+	<td>ContainerInheritanceFlags</td>
+	<td>How to apply container permissions.  This controls the inheritance and propagation flags.  Default is full inheritance, e.g. <code>ContainersAndSubContainersAndLeaves</code>. This parameter is ignored if <code>Path</code> is to a leaf item.</td>
+	<td>false</td>
+	<td>false</td>
+    <td>ContainerAndSubContainersAndLeaves</td>
+</tr>
+<tr valign='top'>
+	<td>Clear</td>
+	<td><a href="http://msdn.microsoft.com/en-us/library/system.management.automation.switchparameter.aspx">SwitchParameter</a></td>
+	<td>Removes all non-inherited permissions on the item.</td>
+	<td>false</td>
+	<td>false</td>
+    <td>False</td>
+</tr>
+<tr valign='top'>
+	<td>WhatIf</td>
+	<td><a href="http://msdn.microsoft.com/en-us/library/system.management.automation.switchparameter.aspx">SwitchParameter</a></td>
+	<td></td>
+	<td>false</td>
+	<td>false</td>
+    <td></td>
+</tr>
+<tr valign='top'>
+	<td>Confirm</td>
+	<td><a href="http://msdn.microsoft.com/en-us/library/system.management.automation.switchparameter.aspx">SwitchParameter</a></td>
+	<td></td>
+	<td>false</td>
+	<td>false</td>
+    <td></td>
+</tr>
+<tr valign="top">
+    <td><a href="http://technet.microsoft.com/en-us/library/dd315352.aspx">CommonParameters</a></td>
+    <td></td>
+    <td>This cmdlet supports common parameters.  For more information type <br> <code>Get-Help about_CommonParameters</code>.</td>
+    <td></td>
+    <td></td>
+    <td></td>
+</tr>
+</table>
+        
+
+        
+
+        
+
+        
+<h2>EXAMPLE 1</h2>
+<pre><code>Grant-Permission -Identity ENTERPRISE\Engineers -Permission FullControl -Path C:\EngineRoom</code></pre>
+<p>Grants the Enterprise's engineering group full control on the engine room.  Very important if you want to get anywhere.</p>
+
+<h2>EXAMPLE 2</h2>
+<pre><code>Grant-Permission -Identity ENTERPRISE\Interns -Permission ReadKey,QueryValues,EnumerateSubKeys -Path rklm:\system\WarpDrive</code></pre>
+<p>Grants the Enterprise's interns access to read about the warp drive.  They need to learn someday, but at least they can't change anything.</p>
+
+<h2>EXAMPLE 3</h2>
+<pre><code>Grant-Permission -Identity ENTERPRISE\Engineers -Permission FullControl -Path C:\EngineRoom -Clear</code></pre>
+<p>Grants the Enterprise's engineering group full control on the engine room.  Any non-inherited, existing access rules are removed from <code>C:\EngineRoom</code>.</p>
+
+<h2>EXAMPLE 4</h2>
+<pre><code>Grant-Permission -Identity ENTERPRISE\Engineers -Permission FullControl -Path 'cert:\LocalMachine\My\1234567890ABCDEF1234567890ABCDEF12345678'</code></pre>
+<p>Grants the Enterprise's engineering group full control on the <code>1234567890ABCDEF1234567890ABCDEF12345678</code> certificate's private key/key container.</p>
+</body>
+</html>