<!DOCTYPE HTML PUBLIC "-//W3C//DTD HTML 4.01 Transitional//EN" "http://www.w3.org/TR/html4/loose.dtd">
<html>
<head>
    <title>PowerShell - Split-Ini - Carbon</title>
	<link href="styles.css" type="text/css" rel="stylesheet" />
</head>
<body>
	<ul id="SiteNav">
		<li><a href="http://get-carbon.org">Get-Carbon</a></li>
		<li><b>-Documentation</b></li>
        <li><a href="/help/2.0">2.0-alpha</a></li>
        <li><a href="/releasenotes.html">-ReleaseNotes</a></li>
        <li><a href="/releasenotes-2.0.html">2.0-alpha</a></li>
		<li><a href="http://pshdo.com">-Blog</a></li>
	</ul>
<div id="CommandMenuContainer" style="float:left;">
	<ul id="CategoryMenu">
<<<<<<< HEAD
		<li class="Category">ActiveDirectory</li>
		<ul class="CommandMenu">
			<li><a href="Find-ADUser.html">Find-ADUser</a></li>
			<li><a href="Format-ADSearchFilterValue.html">Format-ADSearchFilterValue</a></li>
			<li><a href="Get-ADDomainController.html">Get-ADDomainController</a></li>
		</ul>
		<li class="Category">Certificates</li>
		<ul class="CommandMenu">
			<li><a href="Get-Certificate.html">Get-Certificate</a></li>
			<li><a href="Get-CertificateStore.html">Get-CertificateStore</a></li>
			<li><a href="Get-SslCertificateBinding.html">Get-SslCertificateBinding</a></li>
			<li><a href="Install-Certificate.html">Install-Certificate</a></li>
			<li><a href="Remove-SslCertificateBinding.html">Remove-SslCertificateBinding</a></li>
			<li><a href="Set-SslCertificateBinding.html">Set-SslCertificateBinding</a></li>
			<li><a href="Test-SslCertificateBinding.html">Test-SslCertificateBinding</a></li>
			<li><a href="Uninstall-Certificate.html">Uninstall-Certificate</a></li>
		</ul>
		<li class="Category">COM</li>
		<ul class="CommandMenu">
			<li><a href="Get-ComPermission.html">Get-ComPermission</a></li>
			<li><a href="Get-ComSecurityDescriptor.html">Get-ComSecurityDescriptor</a></li>
			<li><a href="Grant-ComPermission.html">Grant-ComPermission</a></li>
			<li><a href="Revoke-ComPermission.html">Revoke-ComPermission</a></li>
		</ul>
		<li class="Category">Computer</li>
		<ul class="CommandMenu">
			<li><a href="Get-ProgramInstallInfo.html">Get-ProgramInstallInfo</a></li>
			<li><a href="Remove-EnvironmentVariable.html">Remove-EnvironmentVariable</a></li>
			<li><a href="Resolve-NetPath.html">Resolve-NetPath</a></li>
			<li><a href="Set-EnvironmentVariable.html">Set-EnvironmentVariable</a></li>
			<li><a href="Test-OSIs32Bit.html">Test-OSIs32Bit</a></li>
			<li><a href="Test-OSIs64Bit.html">Test-OSIs64Bit</a></li>
		</ul>
		<li class="Category">Cryptography</li>
		<ul class="CommandMenu">
			<li><a href="New-RsaKeyPair.html">New-RsaKeyPair</a></li>
			<li><a href="Protect-String.html">Protect-String</a></li>
			<li><a href="Unprotect-String.html">Unprotect-String</a></li>
		</ul>
		<li class="Category">DotNet</li>
		<ul class="CommandMenu">
			<li><a href="Set-DotNetAppSetting.html">Set-DotNetAppSetting</a></li>
			<li><a href="Set-DotNetConnectionString.html">Set-DotNetConnectionString</a></li>
			<li><a href="Test-DotNet.html">Test-DotNet</a></li>
		</ul>
		<li class="Category">FileSystem</li>
		<ul class="CommandMenu">
			<li><a href="Compress-Item.html">Compress-Item</a></li>
			<li><a href="Disable-NtfsCompression.html">Disable-NtfsCompression</a></li>
			<li><a href="Enable-NtfsCompression.html">Enable-NtfsCompression</a></li>
			<li><a href="Expand-Item.html">Expand-Item</a></li>
			<li><a href="Install-Junction.html">Install-Junction</a></li>
			<li><a href="New-Junction.html">New-Junction</a></li>
			<li><a href="New-TempDirectory.html">New-TempDirectory</a></li>
			<li><a href="Remove-Junction.html">Remove-Junction</a></li>
			<li><a href="Test-NtfsCompression.html">Test-NtfsCompression</a></li>
			<li><a href="Test-PathIsJunction.html">Test-PathIsJunction</a></li>
			<li><a href="Test-ZipFile.html">Test-ZipFile</a></li>
		</ul>
		<li class="Category">Firewall</li>
		<ul class="CommandMenu">
			<li><a href="Assert-FirewallConfigurable.html">Assert-FirewallConfigurable</a></li>
			<li><a href="Disable-FirewallStatefulFtp.html">Disable-FirewallStatefulFtp</a></li>
			<li><a href="Enable-FirewallStatefulFtp.html">Enable-FirewallStatefulFtp</a></li>
			<li><a href="Get-FirewallRule.html">Get-FirewallRule</a></li>
			<li><a href="Test-FirewallStatefulFtp.html">Test-FirewallStatefulFtp</a></li>
		</ul>
		<li class="Category">HostsFile</li>
		<ul class="CommandMenu">
			<li><a href="Get-PathToHostsFile.html">Get-PathToHostsFile</a></li>
			<li><a href="Remove-HostsEntry.html">Remove-HostsEntry</a></li>
			<li><a href="Reset-HostsFile.html">Reset-HostsFile</a></li>
			<li><a href="Set-HostsEntry.html">Set-HostsEntry</a></li>
		</ul>
		<li class="Category">IIS</li>
		<ul class="CommandMenu">
			<li><a href="Add-IisDefaultDocument.html">Add-IisDefaultDocument</a></li>
			<li><a href="Disable-IisSecurityAuthentication.html">Disable-IisSecurityAuthentication</a></li>
			<li><a href="Enable-IisDirectoryBrowsing.html">Enable-IisDirectoryBrowsing</a></li>
			<li><a href="Enable-IisSecurityAuthentication.html">Enable-IisSecurityAuthentication</a></li>
			<li><a href="Enable-IisSsl.html">Enable-IisSsl</a></li>
			<li><a href="Get-IisApplication.html">Get-IisApplication</a></li>
			<li><a href="Get-IisAppPool.html">Get-IisAppPool</a></li>
			<li><a href="Get-IisConfigurationSection.html">Get-IisConfigurationSection</a></li>
			<li><a href="Get-IisHttpHeader.html">Get-IisHttpHeader</a></li>
			<li><a href="Get-IisHttpRedirect.html">Get-IisHttpRedirect</a></li>
			<li><a href="Get-IisMimeMap.html">Get-IisMimeMap</a></li>
			<li><a href="Get-IisSecurityAuthentication.html">Get-IisSecurityAuthentication</a></li>
			<li><a href="Get-IisVersion.html">Get-IisVersion</a></li>
			<li><a href="Get-IisWebsite.html">Get-IisWebsite</a></li>
			<li><a href="Install-IisApplication.html">Install-IisApplication</a></li>
			<li><a href="Install-IisAppPool.html">Install-IisAppPool</a></li>
			<li><a href="Install-IisVirtualDirectory.html">Install-IisVirtualDirectory</a></li>
			<li><a href="Install-IisWebsite.html">Install-IisWebsite</a></li>
			<li><a href="Invoke-AppCmd.html">Invoke-AppCmd</a></li>
			<li><a href="Join-IisVirtualPath.html">Join-IisVirtualPath</a></li>
			<li><a href="Lock-IisConfigurationSection.html">Lock-IisConfigurationSection</a></li>
			<li><a href="Remove-IisMimeMap.html">Remove-IisMimeMap</a></li>
			<li><a href="Set-IisHttpHeader.html">Set-IisHttpHeader</a></li>
			<li><a href="Set-IisHttpRedirect.html">Set-IisHttpRedirect</a></li>
			<li><a href="Set-IisMimeMap.html">Set-IisMimeMap</a></li>
			<li><a href="Set-IisWebsiteID.html">Set-IisWebsiteID</a></li>
			<li><a href="Set-IisWebsiteSslCertificate.html">Set-IisWebsiteSslCertificate</a></li>
			<li><a href="Set-IisWindowsAuthentication.html">Set-IisWindowsAuthentication</a></li>
			<li><a href="Test-IisAppPool.html">Test-IisAppPool</a></li>
			<li><a href="Test-IisConfigurationSection.html">Test-IisConfigurationSection</a></li>
			<li><a href="Test-IisSecurityAuthentication.html">Test-IisSecurityAuthentication</a></li>
			<li><a href="Test-IisWebsite.html">Test-IisWebsite</a></li>
			<li><a href="Uninstall-IisAppPool.html">Uninstall-IisAppPool</a></li>
			<li><a href="Uninstall-IisWebsite.html">Uninstall-IisWebsite</a></li>
			<li><a href="Unlock-IisConfigurationSection.html">Unlock-IisConfigurationSection</a></li>
		</ul>
		<li class="Category">INI</li>
		<ul class="CommandMenu">
			<li><a href="Remove-IniEntry.html">Remove-IniEntry</a></li>
			<li><a href="Set-IniEntry.html">Set-IniEntry</a></li>
			<li><a href="Split-Ini.html">Split-Ini</a></li>
		</ul>
		<li class="Category">InternetExplorer</li>
		<ul class="CommandMenu">
			<li><a href="Disable-IEEnhancedSecurityConfiguration.html">Disable-IEEnhancedSecurityConfiguration</a></li>
			<li><a href="Enable-IEActivationPermission.html">Enable-IEActivationPermission</a></li>
		</ul>
		<li class="Category">MSI</li>
		<ul class="CommandMenu">
			<li><a href="Invoke-WindowsInstaller.html">Invoke-WindowsInstaller</a></li>
		</ul>
		<li class="Category">MSMQ</li>
		<ul class="CommandMenu">
			<li><a href="Get-MsmqMessageQueue.html">Get-MsmqMessageQueue</a></li>
			<li><a href="Get-MsmqMessageQueuePath.html">Get-MsmqMessageQueuePath</a></li>
			<li><a href="Grant-MsmqMessageQueuePermission.html">Grant-MsmqMessageQueuePermission</a></li>
			<li><a href="Install-Msmq.html">Install-Msmq</a></li>
			<li><a href="Install-MsmqMessageQueue.html">Install-MsmqMessageQueue</a></li>
			<li><a href="Reset-MsmqQueueManagerID.html">Reset-MsmqQueueManagerID</a></li>
			<li><a href="Test-MsmqMessageQueue.html">Test-MsmqMessageQueue</a></li>
			<li><a href="Uninstall-MsmqMessageQueue.html">Uninstall-MsmqMessageQueue</a></li>
		</ul>
		<li class="Category">Network</li>
		<ul class="CommandMenu">
			<li><a href="Get-IPAddress.html">Get-IPAddress</a></li>
			<li><a href="Test-IPAddress.html">Test-IPAddress</a></li>
		</ul>
		<li class="Category">Path</li>
		<ul class="CommandMenu">
			<li><a href="Get-PathProvider.html">Get-PathProvider</a></li>
			<li><a href="Resolve-FullPath.html">Resolve-FullPath</a></li>
			<li><a href="Resolve-PathCase.html">Resolve-PathCase</a></li>
			<li><a href="Resolve-RelativePath.html">Resolve-RelativePath</a></li>
			<li><a href="Test-UncPath.html">Test-UncPath</a></li>
		</ul>
		<li class="Category">PerformanceCounters</li>
		<ul class="CommandMenu">
			<li><a href="Get-PerformanceCounter.html">Get-PerformanceCounter</a></li>
			<li><a href="Install-PerformanceCounter.html">Install-PerformanceCounter</a></li>
			<li><a href="Test-PerformanceCounter.html">Test-PerformanceCounter</a></li>
			<li><a href="Test-PerformanceCounterCategory.html">Test-PerformanceCounterCategory</a></li>
			<li><a href="Uninstall-PerformanceCounterCategory.html">Uninstall-PerformanceCounterCategory</a></li>
		</ul>
		<li class="Category">PowerShell</li>
		<ul class="CommandMenu">
			<li><a href="Add-TrustedHost.html">Add-TrustedHost</a></li>
			<li><a href="Clear-TrustedHost.html">Clear-TrustedHost</a></li>
			<li><a href="Complete-Job.html">Complete-Job</a></li>
			<li><a href="Get-PowershellPath.html">Get-PowershellPath</a></li>
			<li><a href="Get-TrustedHost.html">Get-TrustedHost</a></li>
			<li><a href="Invoke-PowerShell.html">Invoke-PowerShell</a></li>
			<li><a href="Set-TrustedHost.html">Set-TrustedHost</a></li>
			<li><a href="Test-PowerShellIs32Bit.html">Test-PowerShellIs32Bit</a></li>
			<li><a href="Test-PowerShellIs64Bit.html">Test-PowerShellIs64Bit</a></li>
		</ul>
		<li class="Category">Privileges</li>
		<ul class="CommandMenu">
			<li><a href="Get-Privilege.html">Get-Privilege</a></li>
			<li><a href="Grant-Privilege.html">Grant-Privilege</a></li>
			<li><a href="Revoke-Privilege.html">Revoke-Privilege</a></li>
			<li><a href="Test-Privilege.html">Test-Privilege</a></li>
		</ul>
		<li class="Category">Registry</li>
		<ul class="CommandMenu">
			<li><a href="Get-RegistryKeyValue.html">Get-RegistryKeyValue</a></li>
			<li><a href="Install-RegistryKey.html">Install-RegistryKey</a></li>
			<li><a href="Remove-RegistryKeyValue.html">Remove-RegistryKeyValue</a></li>
			<li><a href="Set-RegistryKeyValue.html">Set-RegistryKeyValue</a></li>
			<li><a href="Test-RegistryKeyValue.html">Test-RegistryKeyValue</a></li>
		</ul>
		<li class="Category">Security</li>
		<ul class="CommandMenu">
			<li><a href="Assert-AdminPrivilege.html">Assert-AdminPrivilege</a></li>
			<li><a href="Convert-SecureStringToString.html">Convert-SecureStringToString</a></li>
			<li><a href="ConvertTo-ContainerInheritanceFlags.html">ConvertTo-ContainerInheritanceFlags</a></li>
			<li><a href="ConvertTo-InheritanceFlag.html">ConvertTo-InheritanceFlag</a></li>
			<li><a href="ConvertTo-PropagationFlag.html">ConvertTo-PropagationFlag</a></li>
			<li><a href="ConvertTo-ProviderAccessControlRights.html">ConvertTo-ProviderAccessControlRights</a></li>
			<li><a href="Get-Permission.html">Get-Permission</a></li>
			<li><a href="Grant-Permission.html">Grant-Permission</a></li>
			<li><a href="New-Credential.html">New-Credential</a></li>
			<li><a href="Protect-Acl.html">Protect-Acl</a></li>
			<li><a href="Revoke-Permission.html">Revoke-Permission</a></li>
			<li><a href="Test-AdminPrivilege.html">Test-AdminPrivilege</a></li>
			<li><a href="Test-Permission.html">Test-Permission</a></li>
		</ul>
		<li class="Category">Service</li>
		<ul class="CommandMenu">
			<li><a href="Assert-Service.html">Assert-Service</a></li>
			<li><a href="Get-ServiceAcl.html">Get-ServiceAcl</a></li>
			<li><a href="Get-ServiceConfiguration.html">Get-ServiceConfiguration</a></li>
			<li><a href="Get-ServicePermission.html">Get-ServicePermission</a></li>
			<li><a href="Get-ServiceSecurityDescriptor.html">Get-ServiceSecurityDescriptor</a></li>
			<li><a href="Grant-ServiceControlPermission.html">Grant-ServiceControlPermission</a></li>
			<li><a href="Grant-ServicePermission.html">Grant-ServicePermission</a></li>
			<li><a href="Install-Service.html">Install-Service</a></li>
			<li><a href="Restart-RemoteService.html">Restart-RemoteService</a></li>
			<li><a href="Revoke-ServicePermission.html">Revoke-ServicePermission</a></li>
			<li><a href="Set-ServiceAcl.html">Set-ServiceAcl</a></li>
			<li><a href="Test-Service.html">Test-Service</a></li>
			<li><a href="Uninstall-Service.html">Uninstall-Service</a></li>
		</ul>
		<li class="Category">Shares</li>
		<ul class="CommandMenu">
			<li><a href="Install-SmbShare.html">Install-SmbShare</a></li>
		</ul>
		<li class="Category">Text</li>
		<ul class="CommandMenu">
			<li><a href="ConvertFrom-Base64.html">ConvertFrom-Base64</a></li>
			<li><a href="ConvertTo-Base64.html">ConvertTo-Base64</a></li>
		</ul>
		<li class="Category">UsersAndGroups</li>
		<ul class="CommandMenu">
			<li><a href="Add-GroupMember.html">Add-GroupMember</a></li>
			<li><a href="Get-WmiLocalUserAccount.html">Get-WmiLocalUserAccount</a></li>
			<li><a href="Install-Group.html">Install-Group</a></li>
			<li><a href="Install-User.html">Install-User</a></li>
			<li><a href="Resolve-IdentityName.html">Resolve-IdentityName</a></li>
			<li><a href="Test-Identity.html">Test-Identity</a></li>
			<li><a href="Test-User.html">Test-User</a></li>
			<li><a href="Uninstall-User.html">Uninstall-User</a></li>
		</ul>
		<li class="Category">WindowsFeatures</li>
		<ul class="CommandMenu">
			<li><a href="Get-WindowsFeature.html">Get-WindowsFeature</a></li>
			<li><a href="Install-WindowsFeature.html">Install-WindowsFeature</a></li>
			<li><a href="Test-WindowsFeature.html">Test-WindowsFeature</a></li>
			<li><a href="Uninstall-WindowsFeature.html">Uninstall-WindowsFeature</a></li>
		</ul>
		<li class="Category">Xml</li>
		<ul class="CommandMenu">
			<li><a href="Convert-XmlFile.html">Convert-XmlFile</a></li>
		</ul>
=======
		<li class="Category">ActiveDirectory</li>
		<ul class="CommandMenu">
			<li><a href="Find-ADUser.html">Find-ADUser</a></li>
			<li><a href="Format-ADSearchFilterValue.html">Format-ADSearchFilterValue</a></li>
			<li><a href="Get-ADDomainController.html">Get-ADDomainController</a></li>
		</ul>
		<li class="Category">Certificates</li>
		<ul class="CommandMenu">
			<li><a href="Get-Certificate.html">Get-Certificate</a></li>
			<li><a href="Get-CertificateStore.html">Get-CertificateStore</a></li>
			<li><a href="Get-SslCertificateBinding.html">Get-SslCertificateBinding</a></li>
			<li><a href="Install-Certificate.html">Install-Certificate</a></li>
			<li><a href="Remove-SslCertificateBinding.html">Remove-SslCertificateBinding</a></li>
			<li><a href="Set-SslCertificateBinding.html">Set-SslCertificateBinding</a></li>
			<li><a href="Test-SslCertificateBinding.html">Test-SslCertificateBinding</a></li>
			<li><a href="Uninstall-Certificate.html">Uninstall-Certificate</a></li>
		</ul>
		<li class="Category">COM</li>
		<ul class="CommandMenu">
			<li><a href="Get-ComPermission.html">Get-ComPermission</a></li>
			<li><a href="Get-ComSecurityDescriptor.html">Get-ComSecurityDescriptor</a></li>
			<li><a href="Grant-ComPermission.html">Grant-ComPermission</a></li>
			<li><a href="Revoke-ComPermission.html">Revoke-ComPermission</a></li>
		</ul>
		<li class="Category">Computer</li>
		<ul class="CommandMenu">
			<li><a href="Get-ProgramInstallInfo.html">Get-ProgramInstallInfo</a></li>
			<li><a href="Remove-EnvironmentVariable.html">Remove-EnvironmentVariable</a></li>
			<li><a href="Resolve-NetPath.html">Resolve-NetPath</a></li>
			<li><a href="Set-EnvironmentVariable.html">Set-EnvironmentVariable</a></li>
			<li><a href="Test-OSIs32Bit.html">Test-OSIs32Bit</a></li>
			<li><a href="Test-OSIs64Bit.html">Test-OSIs64Bit</a></li>
		</ul>
		<li class="Category">Cryptography</li>
		<ul class="CommandMenu">
			<li><a href="New-RsaKeyPair.html">New-RsaKeyPair</a></li>
			<li><a href="Protect-String.html">Protect-String</a></li>
			<li><a href="Unprotect-String.html">Unprotect-String</a></li>
		</ul>
		<li class="Category">DotNet</li>
		<ul class="CommandMenu">
			<li><a href="Set-DotNetAppSetting.html">Set-DotNetAppSetting</a></li>
			<li><a href="Set-DotNetConnectionString.html">Set-DotNetConnectionString</a></li>
			<li><a href="Test-DotNet.html">Test-DotNet</a></li>
		</ul>
		<li class="Category">FileSystem</li>
		<ul class="CommandMenu">
			<li><a href="Compress-Item.html">Compress-Item</a></li>
			<li><a href="Disable-NtfsCompression.html">Disable-NtfsCompression</a></li>
			<li><a href="Enable-NtfsCompression.html">Enable-NtfsCompression</a></li>
			<li><a href="Expand-Item.html">Expand-Item</a></li>
			<li><a href="Install-Junction.html">Install-Junction</a></li>
			<li><a href="New-Junction.html">New-Junction</a></li>
			<li><a href="New-TempDirectory.html">New-TempDirectory</a></li>
			<li><a href="Remove-Junction.html">Remove-Junction</a></li>
			<li><a href="Test-NtfsCompression.html">Test-NtfsCompression</a></li>
			<li><a href="Test-PathIsJunction.html">Test-PathIsJunction</a></li>
			<li><a href="Test-ZipFile.html">Test-ZipFile</a></li>
		</ul>
		<li class="Category">Firewall</li>
		<ul class="CommandMenu">
			<li><a href="Assert-FirewallConfigurable.html">Assert-FirewallConfigurable</a></li>
			<li><a href="Disable-FirewallStatefulFtp.html">Disable-FirewallStatefulFtp</a></li>
			<li><a href="Enable-FirewallStatefulFtp.html">Enable-FirewallStatefulFtp</a></li>
			<li><a href="Get-FirewallRule.html">Get-FirewallRule</a></li>
			<li><a href="Test-FirewallStatefulFtp.html">Test-FirewallStatefulFtp</a></li>
		</ul>
		<li class="Category">HostsFile</li>
		<ul class="CommandMenu">
			<li><a href="Get-PathToHostsFile.html">Get-PathToHostsFile</a></li>
			<li><a href="Remove-HostsEntry.html">Remove-HostsEntry</a></li>
			<li><a href="Reset-HostsFile.html">Reset-HostsFile</a></li>
			<li><a href="Set-HostsEntry.html">Set-HostsEntry</a></li>
		</ul>
		<li class="Category">IIS</li>
		<ul class="CommandMenu">
			<li><a href="Add-IisDefaultDocument.html">Add-IisDefaultDocument</a></li>
			<li><a href="Disable-IisSecurityAuthentication.html">Disable-IisSecurityAuthentication</a></li>
			<li><a href="Enable-IisDirectoryBrowsing.html">Enable-IisDirectoryBrowsing</a></li>
			<li><a href="Enable-IisSecurityAuthentication.html">Enable-IisSecurityAuthentication</a></li>
			<li><a href="Enable-IisSsl.html">Enable-IisSsl</a></li>
			<li><a href="Get-IisApplication.html">Get-IisApplication</a></li>
			<li><a href="Get-IisAppPool.html">Get-IisAppPool</a></li>
			<li><a href="Get-IisConfigurationSection.html">Get-IisConfigurationSection</a></li>
			<li><a href="Get-IisHttpHeader.html">Get-IisHttpHeader</a></li>
			<li><a href="Get-IisHttpRedirect.html">Get-IisHttpRedirect</a></li>
			<li><a href="Get-IisMimeMap.html">Get-IisMimeMap</a></li>
			<li><a href="Get-IisSecurityAuthentication.html">Get-IisSecurityAuthentication</a></li>
			<li><a href="Get-IisVersion.html">Get-IisVersion</a></li>
			<li><a href="Get-IisWebsite.html">Get-IisWebsite</a></li>
			<li><a href="Install-IisApplication.html">Install-IisApplication</a></li>
			<li><a href="Install-IisAppPool.html">Install-IisAppPool</a></li>
			<li><a href="Install-IisVirtualDirectory.html">Install-IisVirtualDirectory</a></li>
			<li><a href="Install-IisWebsite.html">Install-IisWebsite</a></li>
			<li><a href="Invoke-AppCmd.html">Invoke-AppCmd</a></li>
			<li><a href="Join-IisVirtualPath.html">Join-IisVirtualPath</a></li>
			<li><a href="Lock-IisConfigurationSection.html">Lock-IisConfigurationSection</a></li>
			<li><a href="Remove-IisMimeMap.html">Remove-IisMimeMap</a></li>
			<li><a href="Set-IisHttpHeader.html">Set-IisHttpHeader</a></li>
			<li><a href="Set-IisHttpRedirect.html">Set-IisHttpRedirect</a></li>
			<li><a href="Set-IisMimeMap.html">Set-IisMimeMap</a></li>
			<li><a href="Set-IisWebsiteID.html">Set-IisWebsiteID</a></li>
			<li><a href="Set-IisWebsiteSslCertificate.html">Set-IisWebsiteSslCertificate</a></li>
			<li><a href="Set-IisWindowsAuthentication.html">Set-IisWindowsAuthentication</a></li>
			<li><a href="Test-IisAppPool.html">Test-IisAppPool</a></li>
			<li><a href="Test-IisConfigurationSection.html">Test-IisConfigurationSection</a></li>
			<li><a href="Test-IisSecurityAuthentication.html">Test-IisSecurityAuthentication</a></li>
			<li><a href="Test-IisWebsite.html">Test-IisWebsite</a></li>
			<li><a href="Uninstall-IisAppPool.html">Uninstall-IisAppPool</a></li>
			<li><a href="Uninstall-IisWebsite.html">Uninstall-IisWebsite</a></li>
			<li><a href="Unlock-IisConfigurationSection.html">Unlock-IisConfigurationSection</a></li>
		</ul>
		<li class="Category">INI</li>
		<ul class="CommandMenu">
			<li><a href="Remove-IniEntry.html">Remove-IniEntry</a></li>
			<li><a href="Set-IniEntry.html">Set-IniEntry</a></li>
			<li><a href="Split-Ini.html">Split-Ini</a></li>
		</ul>
		<li class="Category">InternetExplorer</li>
		<ul class="CommandMenu">
			<li><a href="Disable-IEEnhancedSecurityConfiguration.html">Disable-IEEnhancedSecurityConfiguration</a></li>
			<li><a href="Enable-IEActivationPermission.html">Enable-IEActivationPermission</a></li>
		</ul>
		<li class="Category">MSI</li>
		<ul class="CommandMenu">
			<li><a href="Invoke-WindowsInstaller.html">Invoke-WindowsInstaller</a></li>
		</ul>
		<li class="Category">MSMQ</li>
		<ul class="CommandMenu">
			<li><a href="Get-MsmqMessageQueue.html">Get-MsmqMessageQueue</a></li>
			<li><a href="Get-MsmqMessageQueuePath.html">Get-MsmqMessageQueuePath</a></li>
			<li><a href="Grant-MsmqMessageQueuePermission.html">Grant-MsmqMessageQueuePermission</a></li>
			<li><a href="Install-Msmq.html">Install-Msmq</a></li>
			<li><a href="Install-MsmqMessageQueue.html">Install-MsmqMessageQueue</a></li>
			<li><a href="Reset-MsmqQueueManagerID.html">Reset-MsmqQueueManagerID</a></li>
			<li><a href="Test-MsmqMessageQueue.html">Test-MsmqMessageQueue</a></li>
			<li><a href="Uninstall-MsmqMessageQueue.html">Uninstall-MsmqMessageQueue</a></li>
		</ul>
		<li class="Category">Network</li>
		<ul class="CommandMenu">
			<li><a href="Get-IPAddress.html">Get-IPAddress</a></li>
			<li><a href="Test-IPAddress.html">Test-IPAddress</a></li>
		</ul>
		<li class="Category">Path</li>
		<ul class="CommandMenu">
			<li><a href="Get-PathProvider.html">Get-PathProvider</a></li>
			<li><a href="Resolve-FullPath.html">Resolve-FullPath</a></li>
			<li><a href="Resolve-PathCase.html">Resolve-PathCase</a></li>
			<li><a href="Resolve-RelativePath.html">Resolve-RelativePath</a></li>
			<li><a href="Test-UncPath.html">Test-UncPath</a></li>
		</ul>
		<li class="Category">PerformanceCounters</li>
		<ul class="CommandMenu">
			<li><a href="Get-PerformanceCounter.html">Get-PerformanceCounter</a></li>
			<li><a href="Install-PerformanceCounter.html">Install-PerformanceCounter</a></li>
			<li><a href="Test-PerformanceCounter.html">Test-PerformanceCounter</a></li>
			<li><a href="Test-PerformanceCounterCategory.html">Test-PerformanceCounterCategory</a></li>
			<li><a href="Uninstall-PerformanceCounterCategory.html">Uninstall-PerformanceCounterCategory</a></li>
		</ul>
		<li class="Category">PowerShell</li>
		<ul class="CommandMenu">
			<li><a href="Add-TrustedHost.html">Add-TrustedHost</a></li>
			<li><a href="Clear-TrustedHost.html">Clear-TrustedHost</a></li>
			<li><a href="Complete-Job.html">Complete-Job</a></li>
			<li><a href="Get-PowershellPath.html">Get-PowershellPath</a></li>
			<li><a href="Get-TrustedHost.html">Get-TrustedHost</a></li>
			<li><a href="Invoke-PowerShell.html">Invoke-PowerShell</a></li>
			<li><a href="Set-TrustedHost.html">Set-TrustedHost</a></li>
			<li><a href="Test-PowerShellIs32Bit.html">Test-PowerShellIs32Bit</a></li>
			<li><a href="Test-PowerShellIs64Bit.html">Test-PowerShellIs64Bit</a></li>
		</ul>
		<li class="Category">Privileges</li>
		<ul class="CommandMenu">
			<li><a href="Get-Privilege.html">Get-Privilege</a></li>
			<li><a href="Grant-Privilege.html">Grant-Privilege</a></li>
			<li><a href="Revoke-Privilege.html">Revoke-Privilege</a></li>
			<li><a href="Test-Privilege.html">Test-Privilege</a></li>
		</ul>
		<li class="Category">Registry</li>
		<ul class="CommandMenu">
			<li><a href="Get-RegistryKeyValue.html">Get-RegistryKeyValue</a></li>
			<li><a href="Install-RegistryKey.html">Install-RegistryKey</a></li>
			<li><a href="Remove-RegistryKeyValue.html">Remove-RegistryKeyValue</a></li>
			<li><a href="Set-RegistryKeyValue.html">Set-RegistryKeyValue</a></li>
			<li><a href="Test-RegistryKeyValue.html">Test-RegistryKeyValue</a></li>
		</ul>
		<li class="Category">ScheduledTasks</li>
		<ul class="CommandMenu">
			<li><a href="Get-ScheduledTask.html">Get-ScheduledTask</a></li>
			<li><a href="Install-ScheduledTask.html">Install-ScheduledTask</a></li>
			<li><a href="Test-ScheduledTask.html">Test-ScheduledTask</a></li>
			<li><a href="Uninstall-ScheduledTask.html">Uninstall-ScheduledTask</a></li>
		</ul>
		<li class="Category">Security</li>
		<ul class="CommandMenu">
			<li><a href="Assert-AdminPrivilege.html">Assert-AdminPrivilege</a></li>
			<li><a href="Convert-SecureStringToString.html">Convert-SecureStringToString</a></li>
			<li><a href="ConvertTo-ContainerInheritanceFlags.html">ConvertTo-ContainerInheritanceFlags</a></li>
			<li><a href="ConvertTo-InheritanceFlag.html">ConvertTo-InheritanceFlag</a></li>
			<li><a href="ConvertTo-PropagationFlag.html">ConvertTo-PropagationFlag</a></li>
			<li><a href="ConvertTo-ProviderAccessControlRights.html">ConvertTo-ProviderAccessControlRights</a></li>
			<li><a href="Get-Permission.html">Get-Permission</a></li>
			<li><a href="Grant-Permission.html">Grant-Permission</a></li>
			<li><a href="New-Credential.html">New-Credential</a></li>
			<li><a href="Protect-Acl.html">Protect-Acl</a></li>
			<li><a href="Revoke-Permission.html">Revoke-Permission</a></li>
			<li><a href="Test-AdminPrivilege.html">Test-AdminPrivilege</a></li>
			<li><a href="Test-Permission.html">Test-Permission</a></li>
		</ul>
		<li class="Category">Service</li>
		<ul class="CommandMenu">
			<li><a href="Assert-Service.html">Assert-Service</a></li>
			<li><a href="Get-ServiceAcl.html">Get-ServiceAcl</a></li>
			<li><a href="Get-ServiceConfiguration.html">Get-ServiceConfiguration</a></li>
			<li><a href="Get-ServicePermission.html">Get-ServicePermission</a></li>
			<li><a href="Get-ServiceSecurityDescriptor.html">Get-ServiceSecurityDescriptor</a></li>
			<li><a href="Grant-ServiceControlPermission.html">Grant-ServiceControlPermission</a></li>
			<li><a href="Grant-ServicePermission.html">Grant-ServicePermission</a></li>
			<li><a href="Install-Service.html">Install-Service</a></li>
			<li><a href="Restart-RemoteService.html">Restart-RemoteService</a></li>
			<li><a href="Revoke-ServicePermission.html">Revoke-ServicePermission</a></li>
			<li><a href="Set-ServiceAcl.html">Set-ServiceAcl</a></li>
			<li><a href="Test-Service.html">Test-Service</a></li>
			<li><a href="Uninstall-Service.html">Uninstall-Service</a></li>
		</ul>
		<li class="Category">Shares</li>
		<ul class="CommandMenu">
			<li><a href="Install-SmbShare.html">Install-SmbShare</a></li>
		</ul>
		<li class="Category">Text</li>
		<ul class="CommandMenu">
			<li><a href="ConvertFrom-Base64.html">ConvertFrom-Base64</a></li>
			<li><a href="ConvertTo-Base64.html">ConvertTo-Base64</a></li>
		</ul>
		<li class="Category">UsersAndGroups</li>
		<ul class="CommandMenu">
			<li><a href="Add-GroupMember.html">Add-GroupMember</a></li>
			<li><a href="Get-WmiLocalUserAccount.html">Get-WmiLocalUserAccount</a></li>
			<li><a href="Install-Group.html">Install-Group</a></li>
			<li><a href="Install-User.html">Install-User</a></li>
			<li><a href="Resolve-IdentityName.html">Resolve-IdentityName</a></li>
			<li><a href="Test-Identity.html">Test-Identity</a></li>
			<li><a href="Test-User.html">Test-User</a></li>
			<li><a href="Uninstall-User.html">Uninstall-User</a></li>
		</ul>
		<li class="Category">WindowsFeatures</li>
		<ul class="CommandMenu">
			<li><a href="Get-WindowsFeature.html">Get-WindowsFeature</a></li>
			<li><a href="Install-WindowsFeature.html">Install-WindowsFeature</a></li>
			<li><a href="Test-WindowsFeature.html">Test-WindowsFeature</a></li>
			<li><a href="Uninstall-WindowsFeature.html">Uninstall-WindowsFeature</a></li>
		</ul>
		<li class="Category">Xml</li>
		<ul class="CommandMenu">
			<li><a href="Convert-XmlFile.html">Convert-XmlFile</a></li>
		</ul>
>>>>>>> f63ee451
	</ul>
</div>


<h1>Split-Ini</h1>
<div><p>Reads an INI file and returns its contents.</p></div>

<h2>Syntax</h2>
<pre class="Syntax"><code>Split-Ini -Path &lt;String&gt; [-AsHashtable] [-CaseSensitive] [-WhatIf] [-Confirm] [&lt;CommonParameters&gt;]</code></pre>
    
<h2>Description</h2>
<div class="Description">
<p>A configuration file consists of sections, led by a "[section]" header and followed by "name = value" entries:</p>

<pre><code>[spam]
eggs=ham
green=
   eggs

[stars]
sneetches = belly
</code></pre>

<p>By default, the INI file will be returned as <code>Carbon.Ini.IniNode</code> objects for each name/value pair.  For example, given the INI file above, the following will be returned:</p>

<pre><code>Line FullName        Section Name      Value
---- --------        ------- ----      -----
   2 spam.eggs       spam    eggs      ham
   3 spam.green      spam    green     eggs
   7 stars.sneetches stars   sneetches belly
</code></pre>

<p>It is sometimes useful to get a hashtable back of the name/values.  The <code>AsHashtable</code> switch will return a hashtable where the keys are the full names of the name/value pairs.  For example, given the INI file above, the following hashtable is returned:</p>

<pre><code>Name            Value
----            -----
spam.eggs       Carbon.Ini.IniNode;
spam.green      Carbon.Ini.IniNode;
stars.sneetches Carbon.Ini.IniNode;
}
</code></pre>

<p>Each line of an INI file contains one entry. If the lines that follow are indented, they are treated as continuations of that entry. Leading whitespace is removed from values. Empty lines are skipped. Lines beginning with "#" or ";" are ignored and may be used to provide comments.</p>

<p>Configuration keys can be set multiple times, in which case Split-Ini will use the value that was configured last. As an example:</p>

<pre><code>[spam]
eggs=large
ham=serrano
eggs=small
</code></pre>

<p>This would set the configuration key named "eggs" to "small".</p>

<p>It is also possible to define a section multiple times. For example:</p>

<pre><code>[foo]
eggs=large
ham=serrano
eggs=small

[bar]
eggs=ham
green=
   eggs

[foo]
ham=prosciutto
eggs=medium
bread=toasted
</code></pre>

<p>This would set the "eggs", "ham", and "bread" configuration keys of the "foo" section to "medium", "prosciutto", and "toasted", respectively. As you can see, the only thing that matters is the last value that was set for each of the configuration keys.</p>

<p>Be default, operates on the INI file case-insensitively. If your INI is case-sensitive, use the <code>-CaseSensitive</code> switch.</p>
</div>
    
<h2>Related Commands</h2>
<ul>
<li><a href="Set-IniEntry.html">Set-IniEntry</a></li>
<li><a href="Remove-IniEntry.html">Remove-IniEntry</a></li>
</ul>

<h2> Parameters </h2>
<table border='1'>
<tr>
	<th>Name</th>
    <th>Type</th>
	<th>Description</th>
	<th>Required?</th>
	<th>Pipeline Input</th>
	<th>Default Value</th>
</tr>
<tr valign='top'>
	<td>Path</td>
	<td><a href="http://msdn.microsoft.com/en-us/library/system.string.aspx">String</a></td>
	<td>The path to the mercurial INI file to read.</td>
	<td>true</td>
	<td>false</td>
    <td></td>
</tr>
<tr valign='top'>
	<td>AsHashtable</td>
	<td><a href="http://msdn.microsoft.com/en-us/library/system.management.automation.switchparameter.aspx">SwitchParameter</a></td>
	<td>Pass each parsed setting down the pipeline instead of collecting them all into a hashtable.</td>
	<td>false</td>
	<td>false</td>
    <td>False</td>
</tr>
<tr valign='top'>
	<td>CaseSensitive</td>
	<td><a href="http://msdn.microsoft.com/en-us/library/system.management.automation.switchparameter.aspx">SwitchParameter</a></td>
	<td>Parses the INI file in a case-sensitive manner.</td>
	<td>false</td>
	<td>false</td>
    <td>False</td>
</tr>
<tr valign='top'>
	<td>WhatIf</td>
	<td><a href="http://msdn.microsoft.com/en-us/library/system.management.automation.switchparameter.aspx">SwitchParameter</a></td>
	<td></td>
	<td>false</td>
	<td>false</td>
    <td></td>
</tr>
<tr valign='top'>
	<td>Confirm</td>
	<td><a href="http://msdn.microsoft.com/en-us/library/system.management.automation.switchparameter.aspx">SwitchParameter</a></td>
	<td></td>
	<td>false</td>
	<td>false</td>
    <td></td>
</tr>
<tr valign="top">
    <td><a href="http://technet.microsoft.com/en-us/library/dd315352.aspx">CommonParameters</a></td>
    <td></td>
    <td>This cmdlet supports common parameters.  For more information type <br> <code>Get-Help about_CommonParameters</code>.</td>
    <td></td>
    <td></td>
    <td></td>
</tr>
</table>
        

        

        

        
<h2>EXAMPLE 1</h2>
<pre><code>Split-Ini -Path C:\Users\rspektor\mercurial.ini</code></pre>
<p>Given this INI file:</p>

<pre><code>[ui]
username = Regina Spektor &lt;regina@reginaspektor.com&gt;

[extensions]
share = 
extdiff =
</code></pre>

<p><code>Split-Ini</code> returns the following objects to the pipeline:</p>

<pre><code>Line FullName           Section    Name     Value
---- --------           -------    ----     -----
   2 ui.username        ui         username Regina Spektor &lt;regina@reginaspektor.com&gt;
   5 extensions.share   extensions share    
   6 extensions.extdiff extensions extdiff
</code></pre>

<h2>EXAMPLE 2</h2>
<pre><code>Split-Ini -Path C:\Users\rspektor\mercurial.ini -AsHashtable</code></pre>
<p>Given this INI file:</p>

<pre><code>[ui]
username = Regina Spektor &lt;regina@reginaspektor.com&gt;

[extensions]
share = 
extdiff =
</code></pre>

<p><code>Split-Ini</code> returns the following hashtable:</p>

<pre><code>@{
    ui.username = Carbon.Ini.IniNode (
                        FullName = 'ui.username';
                        Section = "ui";
                        Name = "username";
                        Value = "Regina Spektor &lt;regina@reginaspektor.com&gt;";
                        LineNumber = 2;
                    );
    extensions.share = Carbon.Ini.IniNode (
                            FullName = 'extensions.share';
                            Section = "extensions";
                            Name = "share"
                            Value = "";
                            LineNumber = 5;
                        )
    extensions.extdiff = Carbon.Ini.IniNode (
                               FullName = 'extensions.extdiff';
                               Section = "extensions";
                               Name = "extdiff";
                               Value = "";
                               LineNumber = 6;
                          )
}
</code></pre>

<h2>EXAMPLE 3</h2>
<pre><code>Split-Ini -Path C:\Users\rspektor\mercurial.ini -AsHashtable -CaseSensitive</code></pre>
<p>Demonstrates how to parse a case-sensitive INI file.</p>

<pre><code>Given this INI file:

[ui]
username = user@example.com
USERNAME = user2example.com

[UI]
username = user3@example.com
</code></pre>

<p><code>Split-Ini -CaseSensitive</code> returns the following hashtable:</p>

<pre><code>@{
    ui.username = Carbon.Ini.IniNode (
                        FullName = 'ui.username';
                        Section = "ui";
                        Name = "username";
                        Value = "user@example.com";
                        LineNumber = 2;
                    );
    ui.USERNAME = Carbon.Ini.IniNode (
                        FullName = 'ui.USERNAME';
                        Section = "ui";
                        Name = "USERNAME";
                        Value = "user2@example.com";
                        LineNumber = 3;
                    );
    UI.username = Carbon.Ini.IniNode (
                        FullName = 'UI.username';
                        Section = "UI";
                        Name = "username";
                        Value = "user3@example.com";
                        LineNumber = 6;
                    );
}
</code></pre>
</body>
</html>
<|MERGE_RESOLUTION|>--- conflicted
+++ resolved
@@ -1,776 +1,524 @@
-<!DOCTYPE HTML PUBLIC "-//W3C//DTD HTML 4.01 Transitional//EN" "http://www.w3.org/TR/html4/loose.dtd">
-<html>
-<head>
-    <title>PowerShell - Split-Ini - Carbon</title>
-	<link href="styles.css" type="text/css" rel="stylesheet" />
-</head>
-<body>
-	<ul id="SiteNav">
-		<li><a href="http://get-carbon.org">Get-Carbon</a></li>
-		<li><b>-Documentation</b></li>
-        <li><a href="/help/2.0">2.0-alpha</a></li>
-        <li><a href="/releasenotes.html">-ReleaseNotes</a></li>
-        <li><a href="/releasenotes-2.0.html">2.0-alpha</a></li>
-		<li><a href="http://pshdo.com">-Blog</a></li>
-	</ul>
-<div id="CommandMenuContainer" style="float:left;">
-	<ul id="CategoryMenu">
-<<<<<<< HEAD
-		<li class="Category">ActiveDirectory</li>
-		<ul class="CommandMenu">
-			<li><a href="Find-ADUser.html">Find-ADUser</a></li>
-			<li><a href="Format-ADSearchFilterValue.html">Format-ADSearchFilterValue</a></li>
-			<li><a href="Get-ADDomainController.html">Get-ADDomainController</a></li>
-		</ul>
-		<li class="Category">Certificates</li>
-		<ul class="CommandMenu">
-			<li><a href="Get-Certificate.html">Get-Certificate</a></li>
-			<li><a href="Get-CertificateStore.html">Get-CertificateStore</a></li>
-			<li><a href="Get-SslCertificateBinding.html">Get-SslCertificateBinding</a></li>
-			<li><a href="Install-Certificate.html">Install-Certificate</a></li>
-			<li><a href="Remove-SslCertificateBinding.html">Remove-SslCertificateBinding</a></li>
-			<li><a href="Set-SslCertificateBinding.html">Set-SslCertificateBinding</a></li>
-			<li><a href="Test-SslCertificateBinding.html">Test-SslCertificateBinding</a></li>
-			<li><a href="Uninstall-Certificate.html">Uninstall-Certificate</a></li>
-		</ul>
-		<li class="Category">COM</li>
-		<ul class="CommandMenu">
-			<li><a href="Get-ComPermission.html">Get-ComPermission</a></li>
-			<li><a href="Get-ComSecurityDescriptor.html">Get-ComSecurityDescriptor</a></li>
-			<li><a href="Grant-ComPermission.html">Grant-ComPermission</a></li>
-			<li><a href="Revoke-ComPermission.html">Revoke-ComPermission</a></li>
-		</ul>
-		<li class="Category">Computer</li>
-		<ul class="CommandMenu">
-			<li><a href="Get-ProgramInstallInfo.html">Get-ProgramInstallInfo</a></li>
-			<li><a href="Remove-EnvironmentVariable.html">Remove-EnvironmentVariable</a></li>
-			<li><a href="Resolve-NetPath.html">Resolve-NetPath</a></li>
-			<li><a href="Set-EnvironmentVariable.html">Set-EnvironmentVariable</a></li>
-			<li><a href="Test-OSIs32Bit.html">Test-OSIs32Bit</a></li>
-			<li><a href="Test-OSIs64Bit.html">Test-OSIs64Bit</a></li>
-		</ul>
-		<li class="Category">Cryptography</li>
-		<ul class="CommandMenu">
-			<li><a href="New-RsaKeyPair.html">New-RsaKeyPair</a></li>
-			<li><a href="Protect-String.html">Protect-String</a></li>
-			<li><a href="Unprotect-String.html">Unprotect-String</a></li>
-		</ul>
-		<li class="Category">DotNet</li>
-		<ul class="CommandMenu">
-			<li><a href="Set-DotNetAppSetting.html">Set-DotNetAppSetting</a></li>
-			<li><a href="Set-DotNetConnectionString.html">Set-DotNetConnectionString</a></li>
-			<li><a href="Test-DotNet.html">Test-DotNet</a></li>
-		</ul>
-		<li class="Category">FileSystem</li>
-		<ul class="CommandMenu">
-			<li><a href="Compress-Item.html">Compress-Item</a></li>
-			<li><a href="Disable-NtfsCompression.html">Disable-NtfsCompression</a></li>
-			<li><a href="Enable-NtfsCompression.html">Enable-NtfsCompression</a></li>
-			<li><a href="Expand-Item.html">Expand-Item</a></li>
-			<li><a href="Install-Junction.html">Install-Junction</a></li>
-			<li><a href="New-Junction.html">New-Junction</a></li>
-			<li><a href="New-TempDirectory.html">New-TempDirectory</a></li>
-			<li><a href="Remove-Junction.html">Remove-Junction</a></li>
-			<li><a href="Test-NtfsCompression.html">Test-NtfsCompression</a></li>
-			<li><a href="Test-PathIsJunction.html">Test-PathIsJunction</a></li>
-			<li><a href="Test-ZipFile.html">Test-ZipFile</a></li>
-		</ul>
-		<li class="Category">Firewall</li>
-		<ul class="CommandMenu">
-			<li><a href="Assert-FirewallConfigurable.html">Assert-FirewallConfigurable</a></li>
-			<li><a href="Disable-FirewallStatefulFtp.html">Disable-FirewallStatefulFtp</a></li>
-			<li><a href="Enable-FirewallStatefulFtp.html">Enable-FirewallStatefulFtp</a></li>
-			<li><a href="Get-FirewallRule.html">Get-FirewallRule</a></li>
-			<li><a href="Test-FirewallStatefulFtp.html">Test-FirewallStatefulFtp</a></li>
-		</ul>
-		<li class="Category">HostsFile</li>
-		<ul class="CommandMenu">
-			<li><a href="Get-PathToHostsFile.html">Get-PathToHostsFile</a></li>
-			<li><a href="Remove-HostsEntry.html">Remove-HostsEntry</a></li>
-			<li><a href="Reset-HostsFile.html">Reset-HostsFile</a></li>
-			<li><a href="Set-HostsEntry.html">Set-HostsEntry</a></li>
-		</ul>
-		<li class="Category">IIS</li>
-		<ul class="CommandMenu">
-			<li><a href="Add-IisDefaultDocument.html">Add-IisDefaultDocument</a></li>
-			<li><a href="Disable-IisSecurityAuthentication.html">Disable-IisSecurityAuthentication</a></li>
-			<li><a href="Enable-IisDirectoryBrowsing.html">Enable-IisDirectoryBrowsing</a></li>
-			<li><a href="Enable-IisSecurityAuthentication.html">Enable-IisSecurityAuthentication</a></li>
-			<li><a href="Enable-IisSsl.html">Enable-IisSsl</a></li>
-			<li><a href="Get-IisApplication.html">Get-IisApplication</a></li>
-			<li><a href="Get-IisAppPool.html">Get-IisAppPool</a></li>
-			<li><a href="Get-IisConfigurationSection.html">Get-IisConfigurationSection</a></li>
-			<li><a href="Get-IisHttpHeader.html">Get-IisHttpHeader</a></li>
-			<li><a href="Get-IisHttpRedirect.html">Get-IisHttpRedirect</a></li>
-			<li><a href="Get-IisMimeMap.html">Get-IisMimeMap</a></li>
-			<li><a href="Get-IisSecurityAuthentication.html">Get-IisSecurityAuthentication</a></li>
-			<li><a href="Get-IisVersion.html">Get-IisVersion</a></li>
-			<li><a href="Get-IisWebsite.html">Get-IisWebsite</a></li>
-			<li><a href="Install-IisApplication.html">Install-IisApplication</a></li>
-			<li><a href="Install-IisAppPool.html">Install-IisAppPool</a></li>
-			<li><a href="Install-IisVirtualDirectory.html">Install-IisVirtualDirectory</a></li>
-			<li><a href="Install-IisWebsite.html">Install-IisWebsite</a></li>
-			<li><a href="Invoke-AppCmd.html">Invoke-AppCmd</a></li>
-			<li><a href="Join-IisVirtualPath.html">Join-IisVirtualPath</a></li>
-			<li><a href="Lock-IisConfigurationSection.html">Lock-IisConfigurationSection</a></li>
-			<li><a href="Remove-IisMimeMap.html">Remove-IisMimeMap</a></li>
-			<li><a href="Set-IisHttpHeader.html">Set-IisHttpHeader</a></li>
-			<li><a href="Set-IisHttpRedirect.html">Set-IisHttpRedirect</a></li>
-			<li><a href="Set-IisMimeMap.html">Set-IisMimeMap</a></li>
-			<li><a href="Set-IisWebsiteID.html">Set-IisWebsiteID</a></li>
-			<li><a href="Set-IisWebsiteSslCertificate.html">Set-IisWebsiteSslCertificate</a></li>
-			<li><a href="Set-IisWindowsAuthentication.html">Set-IisWindowsAuthentication</a></li>
-			<li><a href="Test-IisAppPool.html">Test-IisAppPool</a></li>
-			<li><a href="Test-IisConfigurationSection.html">Test-IisConfigurationSection</a></li>
-			<li><a href="Test-IisSecurityAuthentication.html">Test-IisSecurityAuthentication</a></li>
-			<li><a href="Test-IisWebsite.html">Test-IisWebsite</a></li>
-			<li><a href="Uninstall-IisAppPool.html">Uninstall-IisAppPool</a></li>
-			<li><a href="Uninstall-IisWebsite.html">Uninstall-IisWebsite</a></li>
-			<li><a href="Unlock-IisConfigurationSection.html">Unlock-IisConfigurationSection</a></li>
-		</ul>
-		<li class="Category">INI</li>
-		<ul class="CommandMenu">
-			<li><a href="Remove-IniEntry.html">Remove-IniEntry</a></li>
-			<li><a href="Set-IniEntry.html">Set-IniEntry</a></li>
-			<li><a href="Split-Ini.html">Split-Ini</a></li>
-		</ul>
-		<li class="Category">InternetExplorer</li>
-		<ul class="CommandMenu">
-			<li><a href="Disable-IEEnhancedSecurityConfiguration.html">Disable-IEEnhancedSecurityConfiguration</a></li>
-			<li><a href="Enable-IEActivationPermission.html">Enable-IEActivationPermission</a></li>
-		</ul>
-		<li class="Category">MSI</li>
-		<ul class="CommandMenu">
-			<li><a href="Invoke-WindowsInstaller.html">Invoke-WindowsInstaller</a></li>
-		</ul>
-		<li class="Category">MSMQ</li>
-		<ul class="CommandMenu">
-			<li><a href="Get-MsmqMessageQueue.html">Get-MsmqMessageQueue</a></li>
-			<li><a href="Get-MsmqMessageQueuePath.html">Get-MsmqMessageQueuePath</a></li>
-			<li><a href="Grant-MsmqMessageQueuePermission.html">Grant-MsmqMessageQueuePermission</a></li>
-			<li><a href="Install-Msmq.html">Install-Msmq</a></li>
-			<li><a href="Install-MsmqMessageQueue.html">Install-MsmqMessageQueue</a></li>
-			<li><a href="Reset-MsmqQueueManagerID.html">Reset-MsmqQueueManagerID</a></li>
-			<li><a href="Test-MsmqMessageQueue.html">Test-MsmqMessageQueue</a></li>
-			<li><a href="Uninstall-MsmqMessageQueue.html">Uninstall-MsmqMessageQueue</a></li>
-		</ul>
-		<li class="Category">Network</li>
-		<ul class="CommandMenu">
-			<li><a href="Get-IPAddress.html">Get-IPAddress</a></li>
-			<li><a href="Test-IPAddress.html">Test-IPAddress</a></li>
-		</ul>
-		<li class="Category">Path</li>
-		<ul class="CommandMenu">
-			<li><a href="Get-PathProvider.html">Get-PathProvider</a></li>
-			<li><a href="Resolve-FullPath.html">Resolve-FullPath</a></li>
-			<li><a href="Resolve-PathCase.html">Resolve-PathCase</a></li>
-			<li><a href="Resolve-RelativePath.html">Resolve-RelativePath</a></li>
-			<li><a href="Test-UncPath.html">Test-UncPath</a></li>
-		</ul>
-		<li class="Category">PerformanceCounters</li>
-		<ul class="CommandMenu">
-			<li><a href="Get-PerformanceCounter.html">Get-PerformanceCounter</a></li>
-			<li><a href="Install-PerformanceCounter.html">Install-PerformanceCounter</a></li>
-			<li><a href="Test-PerformanceCounter.html">Test-PerformanceCounter</a></li>
-			<li><a href="Test-PerformanceCounterCategory.html">Test-PerformanceCounterCategory</a></li>
-			<li><a href="Uninstall-PerformanceCounterCategory.html">Uninstall-PerformanceCounterCategory</a></li>
-		</ul>
-		<li class="Category">PowerShell</li>
-		<ul class="CommandMenu">
-			<li><a href="Add-TrustedHost.html">Add-TrustedHost</a></li>
-			<li><a href="Clear-TrustedHost.html">Clear-TrustedHost</a></li>
-			<li><a href="Complete-Job.html">Complete-Job</a></li>
-			<li><a href="Get-PowershellPath.html">Get-PowershellPath</a></li>
-			<li><a href="Get-TrustedHost.html">Get-TrustedHost</a></li>
-			<li><a href="Invoke-PowerShell.html">Invoke-PowerShell</a></li>
-			<li><a href="Set-TrustedHost.html">Set-TrustedHost</a></li>
-			<li><a href="Test-PowerShellIs32Bit.html">Test-PowerShellIs32Bit</a></li>
-			<li><a href="Test-PowerShellIs64Bit.html">Test-PowerShellIs64Bit</a></li>
-		</ul>
-		<li class="Category">Privileges</li>
-		<ul class="CommandMenu">
-			<li><a href="Get-Privilege.html">Get-Privilege</a></li>
-			<li><a href="Grant-Privilege.html">Grant-Privilege</a></li>
-			<li><a href="Revoke-Privilege.html">Revoke-Privilege</a></li>
-			<li><a href="Test-Privilege.html">Test-Privilege</a></li>
-		</ul>
-		<li class="Category">Registry</li>
-		<ul class="CommandMenu">
-			<li><a href="Get-RegistryKeyValue.html">Get-RegistryKeyValue</a></li>
-			<li><a href="Install-RegistryKey.html">Install-RegistryKey</a></li>
-			<li><a href="Remove-RegistryKeyValue.html">Remove-RegistryKeyValue</a></li>
-			<li><a href="Set-RegistryKeyValue.html">Set-RegistryKeyValue</a></li>
-			<li><a href="Test-RegistryKeyValue.html">Test-RegistryKeyValue</a></li>
-		</ul>
-		<li class="Category">Security</li>
-		<ul class="CommandMenu">
-			<li><a href="Assert-AdminPrivilege.html">Assert-AdminPrivilege</a></li>
-			<li><a href="Convert-SecureStringToString.html">Convert-SecureStringToString</a></li>
-			<li><a href="ConvertTo-ContainerInheritanceFlags.html">ConvertTo-ContainerInheritanceFlags</a></li>
-			<li><a href="ConvertTo-InheritanceFlag.html">ConvertTo-InheritanceFlag</a></li>
-			<li><a href="ConvertTo-PropagationFlag.html">ConvertTo-PropagationFlag</a></li>
-			<li><a href="ConvertTo-ProviderAccessControlRights.html">ConvertTo-ProviderAccessControlRights</a></li>
-			<li><a href="Get-Permission.html">Get-Permission</a></li>
-			<li><a href="Grant-Permission.html">Grant-Permission</a></li>
-			<li><a href="New-Credential.html">New-Credential</a></li>
-			<li><a href="Protect-Acl.html">Protect-Acl</a></li>
-			<li><a href="Revoke-Permission.html">Revoke-Permission</a></li>
-			<li><a href="Test-AdminPrivilege.html">Test-AdminPrivilege</a></li>
-			<li><a href="Test-Permission.html">Test-Permission</a></li>
-		</ul>
-		<li class="Category">Service</li>
-		<ul class="CommandMenu">
-			<li><a href="Assert-Service.html">Assert-Service</a></li>
-			<li><a href="Get-ServiceAcl.html">Get-ServiceAcl</a></li>
-			<li><a href="Get-ServiceConfiguration.html">Get-ServiceConfiguration</a></li>
-			<li><a href="Get-ServicePermission.html">Get-ServicePermission</a></li>
-			<li><a href="Get-ServiceSecurityDescriptor.html">Get-ServiceSecurityDescriptor</a></li>
-			<li><a href="Grant-ServiceControlPermission.html">Grant-ServiceControlPermission</a></li>
-			<li><a href="Grant-ServicePermission.html">Grant-ServicePermission</a></li>
-			<li><a href="Install-Service.html">Install-Service</a></li>
-			<li><a href="Restart-RemoteService.html">Restart-RemoteService</a></li>
-			<li><a href="Revoke-ServicePermission.html">Revoke-ServicePermission</a></li>
-			<li><a href="Set-ServiceAcl.html">Set-ServiceAcl</a></li>
-			<li><a href="Test-Service.html">Test-Service</a></li>
-			<li><a href="Uninstall-Service.html">Uninstall-Service</a></li>
-		</ul>
-		<li class="Category">Shares</li>
-		<ul class="CommandMenu">
-			<li><a href="Install-SmbShare.html">Install-SmbShare</a></li>
-		</ul>
-		<li class="Category">Text</li>
-		<ul class="CommandMenu">
-			<li><a href="ConvertFrom-Base64.html">ConvertFrom-Base64</a></li>
-			<li><a href="ConvertTo-Base64.html">ConvertTo-Base64</a></li>
-		</ul>
-		<li class="Category">UsersAndGroups</li>
-		<ul class="CommandMenu">
-			<li><a href="Add-GroupMember.html">Add-GroupMember</a></li>
-			<li><a href="Get-WmiLocalUserAccount.html">Get-WmiLocalUserAccount</a></li>
-			<li><a href="Install-Group.html">Install-Group</a></li>
-			<li><a href="Install-User.html">Install-User</a></li>
-			<li><a href="Resolve-IdentityName.html">Resolve-IdentityName</a></li>
-			<li><a href="Test-Identity.html">Test-Identity</a></li>
-			<li><a href="Test-User.html">Test-User</a></li>
-			<li><a href="Uninstall-User.html">Uninstall-User</a></li>
-		</ul>
-		<li class="Category">WindowsFeatures</li>
-		<ul class="CommandMenu">
-			<li><a href="Get-WindowsFeature.html">Get-WindowsFeature</a></li>
-			<li><a href="Install-WindowsFeature.html">Install-WindowsFeature</a></li>
-			<li><a href="Test-WindowsFeature.html">Test-WindowsFeature</a></li>
-			<li><a href="Uninstall-WindowsFeature.html">Uninstall-WindowsFeature</a></li>
-		</ul>
-		<li class="Category">Xml</li>
-		<ul class="CommandMenu">
-			<li><a href="Convert-XmlFile.html">Convert-XmlFile</a></li>
-		</ul>
-=======
-		<li class="Category">ActiveDirectory</li>
-		<ul class="CommandMenu">
-			<li><a href="Find-ADUser.html">Find-ADUser</a></li>
-			<li><a href="Format-ADSearchFilterValue.html">Format-ADSearchFilterValue</a></li>
-			<li><a href="Get-ADDomainController.html">Get-ADDomainController</a></li>
-		</ul>
-		<li class="Category">Certificates</li>
-		<ul class="CommandMenu">
-			<li><a href="Get-Certificate.html">Get-Certificate</a></li>
-			<li><a href="Get-CertificateStore.html">Get-CertificateStore</a></li>
-			<li><a href="Get-SslCertificateBinding.html">Get-SslCertificateBinding</a></li>
-			<li><a href="Install-Certificate.html">Install-Certificate</a></li>
-			<li><a href="Remove-SslCertificateBinding.html">Remove-SslCertificateBinding</a></li>
-			<li><a href="Set-SslCertificateBinding.html">Set-SslCertificateBinding</a></li>
-			<li><a href="Test-SslCertificateBinding.html">Test-SslCertificateBinding</a></li>
-			<li><a href="Uninstall-Certificate.html">Uninstall-Certificate</a></li>
-		</ul>
-		<li class="Category">COM</li>
-		<ul class="CommandMenu">
-			<li><a href="Get-ComPermission.html">Get-ComPermission</a></li>
-			<li><a href="Get-ComSecurityDescriptor.html">Get-ComSecurityDescriptor</a></li>
-			<li><a href="Grant-ComPermission.html">Grant-ComPermission</a></li>
-			<li><a href="Revoke-ComPermission.html">Revoke-ComPermission</a></li>
-		</ul>
-		<li class="Category">Computer</li>
-		<ul class="CommandMenu">
-			<li><a href="Get-ProgramInstallInfo.html">Get-ProgramInstallInfo</a></li>
-			<li><a href="Remove-EnvironmentVariable.html">Remove-EnvironmentVariable</a></li>
-			<li><a href="Resolve-NetPath.html">Resolve-NetPath</a></li>
-			<li><a href="Set-EnvironmentVariable.html">Set-EnvironmentVariable</a></li>
-			<li><a href="Test-OSIs32Bit.html">Test-OSIs32Bit</a></li>
-			<li><a href="Test-OSIs64Bit.html">Test-OSIs64Bit</a></li>
-		</ul>
-		<li class="Category">Cryptography</li>
-		<ul class="CommandMenu">
-			<li><a href="New-RsaKeyPair.html">New-RsaKeyPair</a></li>
-			<li><a href="Protect-String.html">Protect-String</a></li>
-			<li><a href="Unprotect-String.html">Unprotect-String</a></li>
-		</ul>
-		<li class="Category">DotNet</li>
-		<ul class="CommandMenu">
-			<li><a href="Set-DotNetAppSetting.html">Set-DotNetAppSetting</a></li>
-			<li><a href="Set-DotNetConnectionString.html">Set-DotNetConnectionString</a></li>
-			<li><a href="Test-DotNet.html">Test-DotNet</a></li>
-		</ul>
-		<li class="Category">FileSystem</li>
-		<ul class="CommandMenu">
-			<li><a href="Compress-Item.html">Compress-Item</a></li>
-			<li><a href="Disable-NtfsCompression.html">Disable-NtfsCompression</a></li>
-			<li><a href="Enable-NtfsCompression.html">Enable-NtfsCompression</a></li>
-			<li><a href="Expand-Item.html">Expand-Item</a></li>
-			<li><a href="Install-Junction.html">Install-Junction</a></li>
-			<li><a href="New-Junction.html">New-Junction</a></li>
-			<li><a href="New-TempDirectory.html">New-TempDirectory</a></li>
-			<li><a href="Remove-Junction.html">Remove-Junction</a></li>
-			<li><a href="Test-NtfsCompression.html">Test-NtfsCompression</a></li>
-			<li><a href="Test-PathIsJunction.html">Test-PathIsJunction</a></li>
-			<li><a href="Test-ZipFile.html">Test-ZipFile</a></li>
-		</ul>
-		<li class="Category">Firewall</li>
-		<ul class="CommandMenu">
-			<li><a href="Assert-FirewallConfigurable.html">Assert-FirewallConfigurable</a></li>
-			<li><a href="Disable-FirewallStatefulFtp.html">Disable-FirewallStatefulFtp</a></li>
-			<li><a href="Enable-FirewallStatefulFtp.html">Enable-FirewallStatefulFtp</a></li>
-			<li><a href="Get-FirewallRule.html">Get-FirewallRule</a></li>
-			<li><a href="Test-FirewallStatefulFtp.html">Test-FirewallStatefulFtp</a></li>
-		</ul>
-		<li class="Category">HostsFile</li>
-		<ul class="CommandMenu">
-			<li><a href="Get-PathToHostsFile.html">Get-PathToHostsFile</a></li>
-			<li><a href="Remove-HostsEntry.html">Remove-HostsEntry</a></li>
-			<li><a href="Reset-HostsFile.html">Reset-HostsFile</a></li>
-			<li><a href="Set-HostsEntry.html">Set-HostsEntry</a></li>
-		</ul>
-		<li class="Category">IIS</li>
-		<ul class="CommandMenu">
-			<li><a href="Add-IisDefaultDocument.html">Add-IisDefaultDocument</a></li>
-			<li><a href="Disable-IisSecurityAuthentication.html">Disable-IisSecurityAuthentication</a></li>
-			<li><a href="Enable-IisDirectoryBrowsing.html">Enable-IisDirectoryBrowsing</a></li>
-			<li><a href="Enable-IisSecurityAuthentication.html">Enable-IisSecurityAuthentication</a></li>
-			<li><a href="Enable-IisSsl.html">Enable-IisSsl</a></li>
-			<li><a href="Get-IisApplication.html">Get-IisApplication</a></li>
-			<li><a href="Get-IisAppPool.html">Get-IisAppPool</a></li>
-			<li><a href="Get-IisConfigurationSection.html">Get-IisConfigurationSection</a></li>
-			<li><a href="Get-IisHttpHeader.html">Get-IisHttpHeader</a></li>
-			<li><a href="Get-IisHttpRedirect.html">Get-IisHttpRedirect</a></li>
-			<li><a href="Get-IisMimeMap.html">Get-IisMimeMap</a></li>
-			<li><a href="Get-IisSecurityAuthentication.html">Get-IisSecurityAuthentication</a></li>
-			<li><a href="Get-IisVersion.html">Get-IisVersion</a></li>
-			<li><a href="Get-IisWebsite.html">Get-IisWebsite</a></li>
-			<li><a href="Install-IisApplication.html">Install-IisApplication</a></li>
-			<li><a href="Install-IisAppPool.html">Install-IisAppPool</a></li>
-			<li><a href="Install-IisVirtualDirectory.html">Install-IisVirtualDirectory</a></li>
-			<li><a href="Install-IisWebsite.html">Install-IisWebsite</a></li>
-			<li><a href="Invoke-AppCmd.html">Invoke-AppCmd</a></li>
-			<li><a href="Join-IisVirtualPath.html">Join-IisVirtualPath</a></li>
-			<li><a href="Lock-IisConfigurationSection.html">Lock-IisConfigurationSection</a></li>
-			<li><a href="Remove-IisMimeMap.html">Remove-IisMimeMap</a></li>
-			<li><a href="Set-IisHttpHeader.html">Set-IisHttpHeader</a></li>
-			<li><a href="Set-IisHttpRedirect.html">Set-IisHttpRedirect</a></li>
-			<li><a href="Set-IisMimeMap.html">Set-IisMimeMap</a></li>
-			<li><a href="Set-IisWebsiteID.html">Set-IisWebsiteID</a></li>
-			<li><a href="Set-IisWebsiteSslCertificate.html">Set-IisWebsiteSslCertificate</a></li>
-			<li><a href="Set-IisWindowsAuthentication.html">Set-IisWindowsAuthentication</a></li>
-			<li><a href="Test-IisAppPool.html">Test-IisAppPool</a></li>
-			<li><a href="Test-IisConfigurationSection.html">Test-IisConfigurationSection</a></li>
-			<li><a href="Test-IisSecurityAuthentication.html">Test-IisSecurityAuthentication</a></li>
-			<li><a href="Test-IisWebsite.html">Test-IisWebsite</a></li>
-			<li><a href="Uninstall-IisAppPool.html">Uninstall-IisAppPool</a></li>
-			<li><a href="Uninstall-IisWebsite.html">Uninstall-IisWebsite</a></li>
-			<li><a href="Unlock-IisConfigurationSection.html">Unlock-IisConfigurationSection</a></li>
-		</ul>
-		<li class="Category">INI</li>
-		<ul class="CommandMenu">
-			<li><a href="Remove-IniEntry.html">Remove-IniEntry</a></li>
-			<li><a href="Set-IniEntry.html">Set-IniEntry</a></li>
-			<li><a href="Split-Ini.html">Split-Ini</a></li>
-		</ul>
-		<li class="Category">InternetExplorer</li>
-		<ul class="CommandMenu">
-			<li><a href="Disable-IEEnhancedSecurityConfiguration.html">Disable-IEEnhancedSecurityConfiguration</a></li>
-			<li><a href="Enable-IEActivationPermission.html">Enable-IEActivationPermission</a></li>
-		</ul>
-		<li class="Category">MSI</li>
-		<ul class="CommandMenu">
-			<li><a href="Invoke-WindowsInstaller.html">Invoke-WindowsInstaller</a></li>
-		</ul>
-		<li class="Category">MSMQ</li>
-		<ul class="CommandMenu">
-			<li><a href="Get-MsmqMessageQueue.html">Get-MsmqMessageQueue</a></li>
-			<li><a href="Get-MsmqMessageQueuePath.html">Get-MsmqMessageQueuePath</a></li>
-			<li><a href="Grant-MsmqMessageQueuePermission.html">Grant-MsmqMessageQueuePermission</a></li>
-			<li><a href="Install-Msmq.html">Install-Msmq</a></li>
-			<li><a href="Install-MsmqMessageQueue.html">Install-MsmqMessageQueue</a></li>
-			<li><a href="Reset-MsmqQueueManagerID.html">Reset-MsmqQueueManagerID</a></li>
-			<li><a href="Test-MsmqMessageQueue.html">Test-MsmqMessageQueue</a></li>
-			<li><a href="Uninstall-MsmqMessageQueue.html">Uninstall-MsmqMessageQueue</a></li>
-		</ul>
-		<li class="Category">Network</li>
-		<ul class="CommandMenu">
-			<li><a href="Get-IPAddress.html">Get-IPAddress</a></li>
-			<li><a href="Test-IPAddress.html">Test-IPAddress</a></li>
-		</ul>
-		<li class="Category">Path</li>
-		<ul class="CommandMenu">
-			<li><a href="Get-PathProvider.html">Get-PathProvider</a></li>
-			<li><a href="Resolve-FullPath.html">Resolve-FullPath</a></li>
-			<li><a href="Resolve-PathCase.html">Resolve-PathCase</a></li>
-			<li><a href="Resolve-RelativePath.html">Resolve-RelativePath</a></li>
-			<li><a href="Test-UncPath.html">Test-UncPath</a></li>
-		</ul>
-		<li class="Category">PerformanceCounters</li>
-		<ul class="CommandMenu">
-			<li><a href="Get-PerformanceCounter.html">Get-PerformanceCounter</a></li>
-			<li><a href="Install-PerformanceCounter.html">Install-PerformanceCounter</a></li>
-			<li><a href="Test-PerformanceCounter.html">Test-PerformanceCounter</a></li>
-			<li><a href="Test-PerformanceCounterCategory.html">Test-PerformanceCounterCategory</a></li>
-			<li><a href="Uninstall-PerformanceCounterCategory.html">Uninstall-PerformanceCounterCategory</a></li>
-		</ul>
-		<li class="Category">PowerShell</li>
-		<ul class="CommandMenu">
-			<li><a href="Add-TrustedHost.html">Add-TrustedHost</a></li>
-			<li><a href="Clear-TrustedHost.html">Clear-TrustedHost</a></li>
-			<li><a href="Complete-Job.html">Complete-Job</a></li>
-			<li><a href="Get-PowershellPath.html">Get-PowershellPath</a></li>
-			<li><a href="Get-TrustedHost.html">Get-TrustedHost</a></li>
-			<li><a href="Invoke-PowerShell.html">Invoke-PowerShell</a></li>
-			<li><a href="Set-TrustedHost.html">Set-TrustedHost</a></li>
-			<li><a href="Test-PowerShellIs32Bit.html">Test-PowerShellIs32Bit</a></li>
-			<li><a href="Test-PowerShellIs64Bit.html">Test-PowerShellIs64Bit</a></li>
-		</ul>
-		<li class="Category">Privileges</li>
-		<ul class="CommandMenu">
-			<li><a href="Get-Privilege.html">Get-Privilege</a></li>
-			<li><a href="Grant-Privilege.html">Grant-Privilege</a></li>
-			<li><a href="Revoke-Privilege.html">Revoke-Privilege</a></li>
-			<li><a href="Test-Privilege.html">Test-Privilege</a></li>
-		</ul>
-		<li class="Category">Registry</li>
-		<ul class="CommandMenu">
-			<li><a href="Get-RegistryKeyValue.html">Get-RegistryKeyValue</a></li>
-			<li><a href="Install-RegistryKey.html">Install-RegistryKey</a></li>
-			<li><a href="Remove-RegistryKeyValue.html">Remove-RegistryKeyValue</a></li>
-			<li><a href="Set-RegistryKeyValue.html">Set-RegistryKeyValue</a></li>
-			<li><a href="Test-RegistryKeyValue.html">Test-RegistryKeyValue</a></li>
-		</ul>
-		<li class="Category">ScheduledTasks</li>
-		<ul class="CommandMenu">
-			<li><a href="Get-ScheduledTask.html">Get-ScheduledTask</a></li>
-			<li><a href="Install-ScheduledTask.html">Install-ScheduledTask</a></li>
-			<li><a href="Test-ScheduledTask.html">Test-ScheduledTask</a></li>
-			<li><a href="Uninstall-ScheduledTask.html">Uninstall-ScheduledTask</a></li>
-		</ul>
-		<li class="Category">Security</li>
-		<ul class="CommandMenu">
-			<li><a href="Assert-AdminPrivilege.html">Assert-AdminPrivilege</a></li>
-			<li><a href="Convert-SecureStringToString.html">Convert-SecureStringToString</a></li>
-			<li><a href="ConvertTo-ContainerInheritanceFlags.html">ConvertTo-ContainerInheritanceFlags</a></li>
-			<li><a href="ConvertTo-InheritanceFlag.html">ConvertTo-InheritanceFlag</a></li>
-			<li><a href="ConvertTo-PropagationFlag.html">ConvertTo-PropagationFlag</a></li>
-			<li><a href="ConvertTo-ProviderAccessControlRights.html">ConvertTo-ProviderAccessControlRights</a></li>
-			<li><a href="Get-Permission.html">Get-Permission</a></li>
-			<li><a href="Grant-Permission.html">Grant-Permission</a></li>
-			<li><a href="New-Credential.html">New-Credential</a></li>
-			<li><a href="Protect-Acl.html">Protect-Acl</a></li>
-			<li><a href="Revoke-Permission.html">Revoke-Permission</a></li>
-			<li><a href="Test-AdminPrivilege.html">Test-AdminPrivilege</a></li>
-			<li><a href="Test-Permission.html">Test-Permission</a></li>
-		</ul>
-		<li class="Category">Service</li>
-		<ul class="CommandMenu">
-			<li><a href="Assert-Service.html">Assert-Service</a></li>
-			<li><a href="Get-ServiceAcl.html">Get-ServiceAcl</a></li>
-			<li><a href="Get-ServiceConfiguration.html">Get-ServiceConfiguration</a></li>
-			<li><a href="Get-ServicePermission.html">Get-ServicePermission</a></li>
-			<li><a href="Get-ServiceSecurityDescriptor.html">Get-ServiceSecurityDescriptor</a></li>
-			<li><a href="Grant-ServiceControlPermission.html">Grant-ServiceControlPermission</a></li>
-			<li><a href="Grant-ServicePermission.html">Grant-ServicePermission</a></li>
-			<li><a href="Install-Service.html">Install-Service</a></li>
-			<li><a href="Restart-RemoteService.html">Restart-RemoteService</a></li>
-			<li><a href="Revoke-ServicePermission.html">Revoke-ServicePermission</a></li>
-			<li><a href="Set-ServiceAcl.html">Set-ServiceAcl</a></li>
-			<li><a href="Test-Service.html">Test-Service</a></li>
-			<li><a href="Uninstall-Service.html">Uninstall-Service</a></li>
-		</ul>
-		<li class="Category">Shares</li>
-		<ul class="CommandMenu">
-			<li><a href="Install-SmbShare.html">Install-SmbShare</a></li>
-		</ul>
-		<li class="Category">Text</li>
-		<ul class="CommandMenu">
-			<li><a href="ConvertFrom-Base64.html">ConvertFrom-Base64</a></li>
-			<li><a href="ConvertTo-Base64.html">ConvertTo-Base64</a></li>
-		</ul>
-		<li class="Category">UsersAndGroups</li>
-		<ul class="CommandMenu">
-			<li><a href="Add-GroupMember.html">Add-GroupMember</a></li>
-			<li><a href="Get-WmiLocalUserAccount.html">Get-WmiLocalUserAccount</a></li>
-			<li><a href="Install-Group.html">Install-Group</a></li>
-			<li><a href="Install-User.html">Install-User</a></li>
-			<li><a href="Resolve-IdentityName.html">Resolve-IdentityName</a></li>
-			<li><a href="Test-Identity.html">Test-Identity</a></li>
-			<li><a href="Test-User.html">Test-User</a></li>
-			<li><a href="Uninstall-User.html">Uninstall-User</a></li>
-		</ul>
-		<li class="Category">WindowsFeatures</li>
-		<ul class="CommandMenu">
-			<li><a href="Get-WindowsFeature.html">Get-WindowsFeature</a></li>
-			<li><a href="Install-WindowsFeature.html">Install-WindowsFeature</a></li>
-			<li><a href="Test-WindowsFeature.html">Test-WindowsFeature</a></li>
-			<li><a href="Uninstall-WindowsFeature.html">Uninstall-WindowsFeature</a></li>
-		</ul>
-		<li class="Category">Xml</li>
-		<ul class="CommandMenu">
-			<li><a href="Convert-XmlFile.html">Convert-XmlFile</a></li>
-		</ul>
->>>>>>> f63ee451
-	</ul>
-</div>
-
-
-<h1>Split-Ini</h1>
-<div><p>Reads an INI file and returns its contents.</p></div>
-
-<h2>Syntax</h2>
-<pre class="Syntax"><code>Split-Ini -Path &lt;String&gt; [-AsHashtable] [-CaseSensitive] [-WhatIf] [-Confirm] [&lt;CommonParameters&gt;]</code></pre>
-    
-<h2>Description</h2>
-<div class="Description">
-<p>A configuration file consists of sections, led by a "[section]" header and followed by "name = value" entries:</p>
-
-<pre><code>[spam]
-eggs=ham
-green=
-   eggs
-
-[stars]
-sneetches = belly
-</code></pre>
-
-<p>By default, the INI file will be returned as <code>Carbon.Ini.IniNode</code> objects for each name/value pair.  For example, given the INI file above, the following will be returned:</p>
-
-<pre><code>Line FullName        Section Name      Value
----- --------        ------- ----      -----
-   2 spam.eggs       spam    eggs      ham
-   3 spam.green      spam    green     eggs
-   7 stars.sneetches stars   sneetches belly
-</code></pre>
-
-<p>It is sometimes useful to get a hashtable back of the name/values.  The <code>AsHashtable</code> switch will return a hashtable where the keys are the full names of the name/value pairs.  For example, given the INI file above, the following hashtable is returned:</p>
-
-<pre><code>Name            Value
-----            -----
-spam.eggs       Carbon.Ini.IniNode;
-spam.green      Carbon.Ini.IniNode;
-stars.sneetches Carbon.Ini.IniNode;
-}
-</code></pre>
-
-<p>Each line of an INI file contains one entry. If the lines that follow are indented, they are treated as continuations of that entry. Leading whitespace is removed from values. Empty lines are skipped. Lines beginning with "#" or ";" are ignored and may be used to provide comments.</p>
-
-<p>Configuration keys can be set multiple times, in which case Split-Ini will use the value that was configured last. As an example:</p>
-
-<pre><code>[spam]
-eggs=large
-ham=serrano
-eggs=small
-</code></pre>
-
-<p>This would set the configuration key named "eggs" to "small".</p>
-
-<p>It is also possible to define a section multiple times. For example:</p>
-
-<pre><code>[foo]
-eggs=large
-ham=serrano
-eggs=small
-
-[bar]
-eggs=ham
-green=
-   eggs
-
-[foo]
-ham=prosciutto
-eggs=medium
-bread=toasted
-</code></pre>
-
-<p>This would set the "eggs", "ham", and "bread" configuration keys of the "foo" section to "medium", "prosciutto", and "toasted", respectively. As you can see, the only thing that matters is the last value that was set for each of the configuration keys.</p>
-
-<p>Be default, operates on the INI file case-insensitively. If your INI is case-sensitive, use the <code>-CaseSensitive</code> switch.</p>
-</div>
-    
-<h2>Related Commands</h2>
-<ul>
-<li><a href="Set-IniEntry.html">Set-IniEntry</a></li>
-<li><a href="Remove-IniEntry.html">Remove-IniEntry</a></li>
-</ul>
-
-<h2> Parameters </h2>
-<table border='1'>
-<tr>
-	<th>Name</th>
-    <th>Type</th>
-	<th>Description</th>
-	<th>Required?</th>
-	<th>Pipeline Input</th>
-	<th>Default Value</th>
-</tr>
-<tr valign='top'>
-	<td>Path</td>
-	<td><a href="http://msdn.microsoft.com/en-us/library/system.string.aspx">String</a></td>
-	<td>The path to the mercurial INI file to read.</td>
-	<td>true</td>
-	<td>false</td>
-    <td></td>
-</tr>
-<tr valign='top'>
-	<td>AsHashtable</td>
-	<td><a href="http://msdn.microsoft.com/en-us/library/system.management.automation.switchparameter.aspx">SwitchParameter</a></td>
-	<td>Pass each parsed setting down the pipeline instead of collecting them all into a hashtable.</td>
-	<td>false</td>
-	<td>false</td>
-    <td>False</td>
-</tr>
-<tr valign='top'>
-	<td>CaseSensitive</td>
-	<td><a href="http://msdn.microsoft.com/en-us/library/system.management.automation.switchparameter.aspx">SwitchParameter</a></td>
-	<td>Parses the INI file in a case-sensitive manner.</td>
-	<td>false</td>
-	<td>false</td>
-    <td>False</td>
-</tr>
-<tr valign='top'>
-	<td>WhatIf</td>
-	<td><a href="http://msdn.microsoft.com/en-us/library/system.management.automation.switchparameter.aspx">SwitchParameter</a></td>
-	<td></td>
-	<td>false</td>
-	<td>false</td>
-    <td></td>
-</tr>
-<tr valign='top'>
-	<td>Confirm</td>
-	<td><a href="http://msdn.microsoft.com/en-us/library/system.management.automation.switchparameter.aspx">SwitchParameter</a></td>
-	<td></td>
-	<td>false</td>
-	<td>false</td>
-    <td></td>
-</tr>
-<tr valign="top">
-    <td><a href="http://technet.microsoft.com/en-us/library/dd315352.aspx">CommonParameters</a></td>
-    <td></td>
-    <td>This cmdlet supports common parameters.  For more information type <br> <code>Get-Help about_CommonParameters</code>.</td>
-    <td></td>
-    <td></td>
-    <td></td>
-</tr>
-</table>
-        
-
-        
-
-        
-
-        
-<h2>EXAMPLE 1</h2>
-<pre><code>Split-Ini -Path C:\Users\rspektor\mercurial.ini</code></pre>
-<p>Given this INI file:</p>
-
-<pre><code>[ui]
-username = Regina Spektor &lt;regina@reginaspektor.com&gt;
-
-[extensions]
-share = 
-extdiff =
-</code></pre>
-
-<p><code>Split-Ini</code> returns the following objects to the pipeline:</p>
-
-<pre><code>Line FullName           Section    Name     Value
----- --------           -------    ----     -----
-   2 ui.username        ui         username Regina Spektor &lt;regina@reginaspektor.com&gt;
-   5 extensions.share   extensions share    
-   6 extensions.extdiff extensions extdiff
-</code></pre>
-
-<h2>EXAMPLE 2</h2>
-<pre><code>Split-Ini -Path C:\Users\rspektor\mercurial.ini -AsHashtable</code></pre>
-<p>Given this INI file:</p>
-
-<pre><code>[ui]
-username = Regina Spektor &lt;regina@reginaspektor.com&gt;
-
-[extensions]
-share = 
-extdiff =
-</code></pre>
-
-<p><code>Split-Ini</code> returns the following hashtable:</p>
-
-<pre><code>@{
-    ui.username = Carbon.Ini.IniNode (
-                        FullName = 'ui.username';
-                        Section = "ui";
-                        Name = "username";
-                        Value = "Regina Spektor &lt;regina@reginaspektor.com&gt;";
-                        LineNumber = 2;
-                    );
-    extensions.share = Carbon.Ini.IniNode (
-                            FullName = 'extensions.share';
-                            Section = "extensions";
-                            Name = "share"
-                            Value = "";
-                            LineNumber = 5;
-                        )
-    extensions.extdiff = Carbon.Ini.IniNode (
-                               FullName = 'extensions.extdiff';
-                               Section = "extensions";
-                               Name = "extdiff";
-                               Value = "";
-                               LineNumber = 6;
-                          )
-}
-</code></pre>
-
-<h2>EXAMPLE 3</h2>
-<pre><code>Split-Ini -Path C:\Users\rspektor\mercurial.ini -AsHashtable -CaseSensitive</code></pre>
-<p>Demonstrates how to parse a case-sensitive INI file.</p>
-
-<pre><code>Given this INI file:
-
-[ui]
-username = user@example.com
-USERNAME = user2example.com
-
-[UI]
-username = user3@example.com
-</code></pre>
-
-<p><code>Split-Ini -CaseSensitive</code> returns the following hashtable:</p>
-
-<pre><code>@{
-    ui.username = Carbon.Ini.IniNode (
-                        FullName = 'ui.username';
-                        Section = "ui";
-                        Name = "username";
-                        Value = "user@example.com";
-                        LineNumber = 2;
-                    );
-    ui.USERNAME = Carbon.Ini.IniNode (
-                        FullName = 'ui.USERNAME';
-                        Section = "ui";
-                        Name = "USERNAME";
-                        Value = "user2@example.com";
-                        LineNumber = 3;
-                    );
-    UI.username = Carbon.Ini.IniNode (
-                        FullName = 'UI.username';
-                        Section = "UI";
-                        Name = "username";
-                        Value = "user3@example.com";
-                        LineNumber = 6;
-                    );
-}
-</code></pre>
-</body>
-</html>
+<!DOCTYPE HTML PUBLIC "-//W3C//DTD HTML 4.01 Transitional//EN" "http://www.w3.org/TR/html4/loose.dtd">
+<html>
+<head>
+    <title>PowerShell - Split-Ini - Carbon</title>
+	<link href="styles.css" type="text/css" rel="stylesheet" />
+</head>
+<body>
+	<ul id="SiteNav">
+		<li><a href="http://get-carbon.org">Get-Carbon</a></li>
+		<li><b>-Documentation</b></li>
+        <li><a href="/help/2.0">2.0-alpha</a></li>
+        <li><a href="/releasenotes.html">-ReleaseNotes</a></li>
+        <li><a href="/releasenotes-2.0.html">2.0-alpha</a></li>
+		<li><a href="http://pshdo.com">-Blog</a></li>
+	</ul>
+<div id="CommandMenuContainer" style="float:left;">
+	<ul id="CategoryMenu">
+		<li class="Category">ActiveDirectory</li>
+		<ul class="CommandMenu">
+			<li><a href="Find-ADUser.html">Find-ADUser</a></li>
+			<li><a href="Format-ADSearchFilterValue.html">Format-ADSearchFilterValue</a></li>
+			<li><a href="Get-ADDomainController.html">Get-ADDomainController</a></li>
+		</ul>
+		<li class="Category">Certificates</li>
+		<ul class="CommandMenu">
+			<li><a href="Get-Certificate.html">Get-Certificate</a></li>
+			<li><a href="Get-CertificateStore.html">Get-CertificateStore</a></li>
+			<li><a href="Get-SslCertificateBinding.html">Get-SslCertificateBinding</a></li>
+			<li><a href="Install-Certificate.html">Install-Certificate</a></li>
+			<li><a href="Remove-SslCertificateBinding.html">Remove-SslCertificateBinding</a></li>
+			<li><a href="Set-SslCertificateBinding.html">Set-SslCertificateBinding</a></li>
+			<li><a href="Test-SslCertificateBinding.html">Test-SslCertificateBinding</a></li>
+			<li><a href="Uninstall-Certificate.html">Uninstall-Certificate</a></li>
+		</ul>
+		<li class="Category">COM</li>
+		<ul class="CommandMenu">
+			<li><a href="Get-ComPermission.html">Get-ComPermission</a></li>
+			<li><a href="Get-ComSecurityDescriptor.html">Get-ComSecurityDescriptor</a></li>
+			<li><a href="Grant-ComPermission.html">Grant-ComPermission</a></li>
+			<li><a href="Revoke-ComPermission.html">Revoke-ComPermission</a></li>
+		</ul>
+		<li class="Category">Computer</li>
+		<ul class="CommandMenu">
+			<li><a href="Get-ProgramInstallInfo.html">Get-ProgramInstallInfo</a></li>
+			<li><a href="Remove-EnvironmentVariable.html">Remove-EnvironmentVariable</a></li>
+			<li><a href="Resolve-NetPath.html">Resolve-NetPath</a></li>
+			<li><a href="Set-EnvironmentVariable.html">Set-EnvironmentVariable</a></li>
+			<li><a href="Test-OSIs32Bit.html">Test-OSIs32Bit</a></li>
+			<li><a href="Test-OSIs64Bit.html">Test-OSIs64Bit</a></li>
+		</ul>
+		<li class="Category">Cryptography</li>
+		<ul class="CommandMenu">
+			<li><a href="New-RsaKeyPair.html">New-RsaKeyPair</a></li>
+			<li><a href="Protect-String.html">Protect-String</a></li>
+			<li><a href="Unprotect-String.html">Unprotect-String</a></li>
+		</ul>
+		<li class="Category">DotNet</li>
+		<ul class="CommandMenu">
+			<li><a href="Set-DotNetAppSetting.html">Set-DotNetAppSetting</a></li>
+			<li><a href="Set-DotNetConnectionString.html">Set-DotNetConnectionString</a></li>
+			<li><a href="Test-DotNet.html">Test-DotNet</a></li>
+		</ul>
+		<li class="Category">FileSystem</li>
+		<ul class="CommandMenu">
+			<li><a href="Compress-Item.html">Compress-Item</a></li>
+			<li><a href="Disable-NtfsCompression.html">Disable-NtfsCompression</a></li>
+			<li><a href="Enable-NtfsCompression.html">Enable-NtfsCompression</a></li>
+			<li><a href="Expand-Item.html">Expand-Item</a></li>
+			<li><a href="Install-Junction.html">Install-Junction</a></li>
+			<li><a href="New-Junction.html">New-Junction</a></li>
+			<li><a href="New-TempDirectory.html">New-TempDirectory</a></li>
+			<li><a href="Remove-Junction.html">Remove-Junction</a></li>
+			<li><a href="Test-NtfsCompression.html">Test-NtfsCompression</a></li>
+			<li><a href="Test-PathIsJunction.html">Test-PathIsJunction</a></li>
+			<li><a href="Test-ZipFile.html">Test-ZipFile</a></li>
+		</ul>
+		<li class="Category">Firewall</li>
+		<ul class="CommandMenu">
+			<li><a href="Assert-FirewallConfigurable.html">Assert-FirewallConfigurable</a></li>
+			<li><a href="Disable-FirewallStatefulFtp.html">Disable-FirewallStatefulFtp</a></li>
+			<li><a href="Enable-FirewallStatefulFtp.html">Enable-FirewallStatefulFtp</a></li>
+			<li><a href="Get-FirewallRule.html">Get-FirewallRule</a></li>
+			<li><a href="Test-FirewallStatefulFtp.html">Test-FirewallStatefulFtp</a></li>
+		</ul>
+		<li class="Category">HostsFile</li>
+		<ul class="CommandMenu">
+			<li><a href="Get-PathToHostsFile.html">Get-PathToHostsFile</a></li>
+			<li><a href="Remove-HostsEntry.html">Remove-HostsEntry</a></li>
+			<li><a href="Reset-HostsFile.html">Reset-HostsFile</a></li>
+			<li><a href="Set-HostsEntry.html">Set-HostsEntry</a></li>
+		</ul>
+		<li class="Category">IIS</li>
+		<ul class="CommandMenu">
+			<li><a href="Add-IisDefaultDocument.html">Add-IisDefaultDocument</a></li>
+			<li><a href="Disable-IisSecurityAuthentication.html">Disable-IisSecurityAuthentication</a></li>
+			<li><a href="Enable-IisDirectoryBrowsing.html">Enable-IisDirectoryBrowsing</a></li>
+			<li><a href="Enable-IisSecurityAuthentication.html">Enable-IisSecurityAuthentication</a></li>
+			<li><a href="Enable-IisSsl.html">Enable-IisSsl</a></li>
+			<li><a href="Get-IisApplication.html">Get-IisApplication</a></li>
+			<li><a href="Get-IisAppPool.html">Get-IisAppPool</a></li>
+			<li><a href="Get-IisConfigurationSection.html">Get-IisConfigurationSection</a></li>
+			<li><a href="Get-IisHttpHeader.html">Get-IisHttpHeader</a></li>
+			<li><a href="Get-IisHttpRedirect.html">Get-IisHttpRedirect</a></li>
+			<li><a href="Get-IisMimeMap.html">Get-IisMimeMap</a></li>
+			<li><a href="Get-IisSecurityAuthentication.html">Get-IisSecurityAuthentication</a></li>
+			<li><a href="Get-IisVersion.html">Get-IisVersion</a></li>
+			<li><a href="Get-IisWebsite.html">Get-IisWebsite</a></li>
+			<li><a href="Install-IisApplication.html">Install-IisApplication</a></li>
+			<li><a href="Install-IisAppPool.html">Install-IisAppPool</a></li>
+			<li><a href="Install-IisVirtualDirectory.html">Install-IisVirtualDirectory</a></li>
+			<li><a href="Install-IisWebsite.html">Install-IisWebsite</a></li>
+			<li><a href="Invoke-AppCmd.html">Invoke-AppCmd</a></li>
+			<li><a href="Join-IisVirtualPath.html">Join-IisVirtualPath</a></li>
+			<li><a href="Lock-IisConfigurationSection.html">Lock-IisConfigurationSection</a></li>
+			<li><a href="Remove-IisMimeMap.html">Remove-IisMimeMap</a></li>
+			<li><a href="Set-IisHttpHeader.html">Set-IisHttpHeader</a></li>
+			<li><a href="Set-IisHttpRedirect.html">Set-IisHttpRedirect</a></li>
+			<li><a href="Set-IisMimeMap.html">Set-IisMimeMap</a></li>
+			<li><a href="Set-IisWebsiteID.html">Set-IisWebsiteID</a></li>
+			<li><a href="Set-IisWebsiteSslCertificate.html">Set-IisWebsiteSslCertificate</a></li>
+			<li><a href="Set-IisWindowsAuthentication.html">Set-IisWindowsAuthentication</a></li>
+			<li><a href="Test-IisAppPool.html">Test-IisAppPool</a></li>
+			<li><a href="Test-IisConfigurationSection.html">Test-IisConfigurationSection</a></li>
+			<li><a href="Test-IisSecurityAuthentication.html">Test-IisSecurityAuthentication</a></li>
+			<li><a href="Test-IisWebsite.html">Test-IisWebsite</a></li>
+			<li><a href="Uninstall-IisAppPool.html">Uninstall-IisAppPool</a></li>
+			<li><a href="Uninstall-IisWebsite.html">Uninstall-IisWebsite</a></li>
+			<li><a href="Unlock-IisConfigurationSection.html">Unlock-IisConfigurationSection</a></li>
+		</ul>
+		<li class="Category">INI</li>
+		<ul class="CommandMenu">
+			<li><a href="Remove-IniEntry.html">Remove-IniEntry</a></li>
+			<li><a href="Set-IniEntry.html">Set-IniEntry</a></li>
+			<li><a href="Split-Ini.html">Split-Ini</a></li>
+		</ul>
+		<li class="Category">InternetExplorer</li>
+		<ul class="CommandMenu">
+			<li><a href="Disable-IEEnhancedSecurityConfiguration.html">Disable-IEEnhancedSecurityConfiguration</a></li>
+			<li><a href="Enable-IEActivationPermission.html">Enable-IEActivationPermission</a></li>
+		</ul>
+		<li class="Category">MSI</li>
+		<ul class="CommandMenu">
+			<li><a href="Invoke-WindowsInstaller.html">Invoke-WindowsInstaller</a></li>
+		</ul>
+		<li class="Category">MSMQ</li>
+		<ul class="CommandMenu">
+			<li><a href="Get-MsmqMessageQueue.html">Get-MsmqMessageQueue</a></li>
+			<li><a href="Get-MsmqMessageQueuePath.html">Get-MsmqMessageQueuePath</a></li>
+			<li><a href="Grant-MsmqMessageQueuePermission.html">Grant-MsmqMessageQueuePermission</a></li>
+			<li><a href="Install-Msmq.html">Install-Msmq</a></li>
+			<li><a href="Install-MsmqMessageQueue.html">Install-MsmqMessageQueue</a></li>
+			<li><a href="Reset-MsmqQueueManagerID.html">Reset-MsmqQueueManagerID</a></li>
+			<li><a href="Test-MsmqMessageQueue.html">Test-MsmqMessageQueue</a></li>
+			<li><a href="Uninstall-MsmqMessageQueue.html">Uninstall-MsmqMessageQueue</a></li>
+		</ul>
+		<li class="Category">Network</li>
+		<ul class="CommandMenu">
+			<li><a href="Get-IPAddress.html">Get-IPAddress</a></li>
+			<li><a href="Test-IPAddress.html">Test-IPAddress</a></li>
+		</ul>
+		<li class="Category">Path</li>
+		<ul class="CommandMenu">
+			<li><a href="Get-PathProvider.html">Get-PathProvider</a></li>
+			<li><a href="Resolve-FullPath.html">Resolve-FullPath</a></li>
+			<li><a href="Resolve-PathCase.html">Resolve-PathCase</a></li>
+			<li><a href="Resolve-RelativePath.html">Resolve-RelativePath</a></li>
+			<li><a href="Test-UncPath.html">Test-UncPath</a></li>
+		</ul>
+		<li class="Category">PerformanceCounters</li>
+		<ul class="CommandMenu">
+			<li><a href="Get-PerformanceCounter.html">Get-PerformanceCounter</a></li>
+			<li><a href="Install-PerformanceCounter.html">Install-PerformanceCounter</a></li>
+			<li><a href="Test-PerformanceCounter.html">Test-PerformanceCounter</a></li>
+			<li><a href="Test-PerformanceCounterCategory.html">Test-PerformanceCounterCategory</a></li>
+			<li><a href="Uninstall-PerformanceCounterCategory.html">Uninstall-PerformanceCounterCategory</a></li>
+		</ul>
+		<li class="Category">PowerShell</li>
+		<ul class="CommandMenu">
+			<li><a href="Add-TrustedHost.html">Add-TrustedHost</a></li>
+			<li><a href="Clear-TrustedHost.html">Clear-TrustedHost</a></li>
+			<li><a href="Complete-Job.html">Complete-Job</a></li>
+			<li><a href="Get-PowershellPath.html">Get-PowershellPath</a></li>
+			<li><a href="Get-TrustedHost.html">Get-TrustedHost</a></li>
+			<li><a href="Invoke-PowerShell.html">Invoke-PowerShell</a></li>
+			<li><a href="Set-TrustedHost.html">Set-TrustedHost</a></li>
+			<li><a href="Test-PowerShellIs32Bit.html">Test-PowerShellIs32Bit</a></li>
+			<li><a href="Test-PowerShellIs64Bit.html">Test-PowerShellIs64Bit</a></li>
+		</ul>
+		<li class="Category">Privileges</li>
+		<ul class="CommandMenu">
+			<li><a href="Get-Privilege.html">Get-Privilege</a></li>
+			<li><a href="Grant-Privilege.html">Grant-Privilege</a></li>
+			<li><a href="Revoke-Privilege.html">Revoke-Privilege</a></li>
+			<li><a href="Test-Privilege.html">Test-Privilege</a></li>
+		</ul>
+		<li class="Category">Registry</li>
+		<ul class="CommandMenu">
+			<li><a href="Get-RegistryKeyValue.html">Get-RegistryKeyValue</a></li>
+			<li><a href="Install-RegistryKey.html">Install-RegistryKey</a></li>
+			<li><a href="Remove-RegistryKeyValue.html">Remove-RegistryKeyValue</a></li>
+			<li><a href="Set-RegistryKeyValue.html">Set-RegistryKeyValue</a></li>
+			<li><a href="Test-RegistryKeyValue.html">Test-RegistryKeyValue</a></li>
+		</ul>
+		<li class="Category">ScheduledTasks</li>
+		<ul class="CommandMenu">
+			<li><a href="Get-ScheduledTask.html">Get-ScheduledTask</a></li>
+			<li><a href="Install-ScheduledTask.html">Install-ScheduledTask</a></li>
+			<li><a href="Test-ScheduledTask.html">Test-ScheduledTask</a></li>
+			<li><a href="Uninstall-ScheduledTask.html">Uninstall-ScheduledTask</a></li>
+		</ul>
+		<li class="Category">Security</li>
+		<ul class="CommandMenu">
+			<li><a href="Assert-AdminPrivilege.html">Assert-AdminPrivilege</a></li>
+			<li><a href="Convert-SecureStringToString.html">Convert-SecureStringToString</a></li>
+			<li><a href="ConvertTo-ContainerInheritanceFlags.html">ConvertTo-ContainerInheritanceFlags</a></li>
+			<li><a href="ConvertTo-InheritanceFlag.html">ConvertTo-InheritanceFlag</a></li>
+			<li><a href="ConvertTo-PropagationFlag.html">ConvertTo-PropagationFlag</a></li>
+			<li><a href="ConvertTo-ProviderAccessControlRights.html">ConvertTo-ProviderAccessControlRights</a></li>
+			<li><a href="Get-Permission.html">Get-Permission</a></li>
+			<li><a href="Grant-Permission.html">Grant-Permission</a></li>
+			<li><a href="New-Credential.html">New-Credential</a></li>
+			<li><a href="Protect-Acl.html">Protect-Acl</a></li>
+			<li><a href="Revoke-Permission.html">Revoke-Permission</a></li>
+			<li><a href="Test-AdminPrivilege.html">Test-AdminPrivilege</a></li>
+			<li><a href="Test-Permission.html">Test-Permission</a></li>
+		</ul>
+		<li class="Category">Service</li>
+		<ul class="CommandMenu">
+			<li><a href="Assert-Service.html">Assert-Service</a></li>
+			<li><a href="Get-ServiceAcl.html">Get-ServiceAcl</a></li>
+			<li><a href="Get-ServiceConfiguration.html">Get-ServiceConfiguration</a></li>
+			<li><a href="Get-ServicePermission.html">Get-ServicePermission</a></li>
+			<li><a href="Get-ServiceSecurityDescriptor.html">Get-ServiceSecurityDescriptor</a></li>
+			<li><a href="Grant-ServiceControlPermission.html">Grant-ServiceControlPermission</a></li>
+			<li><a href="Grant-ServicePermission.html">Grant-ServicePermission</a></li>
+			<li><a href="Install-Service.html">Install-Service</a></li>
+			<li><a href="Restart-RemoteService.html">Restart-RemoteService</a></li>
+			<li><a href="Revoke-ServicePermission.html">Revoke-ServicePermission</a></li>
+			<li><a href="Set-ServiceAcl.html">Set-ServiceAcl</a></li>
+			<li><a href="Test-Service.html">Test-Service</a></li>
+			<li><a href="Uninstall-Service.html">Uninstall-Service</a></li>
+		</ul>
+		<li class="Category">Shares</li>
+		<ul class="CommandMenu">
+			<li><a href="Install-SmbShare.html">Install-SmbShare</a></li>
+		</ul>
+		<li class="Category">Text</li>
+		<ul class="CommandMenu">
+			<li><a href="ConvertFrom-Base64.html">ConvertFrom-Base64</a></li>
+			<li><a href="ConvertTo-Base64.html">ConvertTo-Base64</a></li>
+		</ul>
+		<li class="Category">UsersAndGroups</li>
+		<ul class="CommandMenu">
+			<li><a href="Add-GroupMember.html">Add-GroupMember</a></li>
+			<li><a href="Get-WmiLocalUserAccount.html">Get-WmiLocalUserAccount</a></li>
+			<li><a href="Install-Group.html">Install-Group</a></li>
+			<li><a href="Install-User.html">Install-User</a></li>
+			<li><a href="Resolve-IdentityName.html">Resolve-IdentityName</a></li>
+			<li><a href="Test-Identity.html">Test-Identity</a></li>
+			<li><a href="Test-User.html">Test-User</a></li>
+			<li><a href="Uninstall-User.html">Uninstall-User</a></li>
+		</ul>
+		<li class="Category">WindowsFeatures</li>
+		<ul class="CommandMenu">
+			<li><a href="Get-WindowsFeature.html">Get-WindowsFeature</a></li>
+			<li><a href="Install-WindowsFeature.html">Install-WindowsFeature</a></li>
+			<li><a href="Test-WindowsFeature.html">Test-WindowsFeature</a></li>
+			<li><a href="Uninstall-WindowsFeature.html">Uninstall-WindowsFeature</a></li>
+		</ul>
+		<li class="Category">Xml</li>
+		<ul class="CommandMenu">
+			<li><a href="Convert-XmlFile.html">Convert-XmlFile</a></li>
+		</ul>
+	</ul>
+</div>
+
+
+<h1>Split-Ini</h1>
+<div><p>Reads an INI file and returns its contents.</p></div>
+
+<h2>Syntax</h2>
+<pre class="Syntax"><code>Split-Ini -Path &lt;String&gt; [-AsHashtable] [-CaseSensitive] [-WhatIf] [-Confirm] [&lt;CommonParameters&gt;]</code></pre>
+    
+<h2>Description</h2>
+<div class="Description">
+<p>A configuration file consists of sections, led by a "[section]" header and followed by "name = value" entries:</p>
+
+<pre><code>[spam]
+eggs=ham
+green=
+   eggs
+
+[stars]
+sneetches = belly
+</code></pre>
+
+<p>By default, the INI file will be returned as <code>Carbon.Ini.IniNode</code> objects for each name/value pair.  For example, given the INI file above, the following will be returned:</p>
+
+<pre><code>Line FullName        Section Name      Value
+---- --------        ------- ----      -----
+   2 spam.eggs       spam    eggs      ham
+   3 spam.green      spam    green     eggs
+   7 stars.sneetches stars   sneetches belly
+</code></pre>
+
+<p>It is sometimes useful to get a hashtable back of the name/values.  The <code>AsHashtable</code> switch will return a hashtable where the keys are the full names of the name/value pairs.  For example, given the INI file above, the following hashtable is returned:</p>
+
+<pre><code>Name            Value
+----            -----
+spam.eggs       Carbon.Ini.IniNode;
+spam.green      Carbon.Ini.IniNode;
+stars.sneetches Carbon.Ini.IniNode;
+}
+</code></pre>
+
+<p>Each line of an INI file contains one entry. If the lines that follow are indented, they are treated as continuations of that entry. Leading whitespace is removed from values. Empty lines are skipped. Lines beginning with "#" or ";" are ignored and may be used to provide comments.</p>
+
+<p>Configuration keys can be set multiple times, in which case Split-Ini will use the value that was configured last. As an example:</p>
+
+<pre><code>[spam]
+eggs=large
+ham=serrano
+eggs=small
+</code></pre>
+
+<p>This would set the configuration key named "eggs" to "small".</p>
+
+<p>It is also possible to define a section multiple times. For example:</p>
+
+<pre><code>[foo]
+eggs=large
+ham=serrano
+eggs=small
+
+[bar]
+eggs=ham
+green=
+   eggs
+
+[foo]
+ham=prosciutto
+eggs=medium
+bread=toasted
+</code></pre>
+
+<p>This would set the "eggs", "ham", and "bread" configuration keys of the "foo" section to "medium", "prosciutto", and "toasted", respectively. As you can see, the only thing that matters is the last value that was set for each of the configuration keys.</p>
+
+<p>Be default, operates on the INI file case-insensitively. If your INI is case-sensitive, use the <code>-CaseSensitive</code> switch.</p>
+</div>
+    
+<h2>Related Commands</h2>
+<ul>
+<li><a href="Set-IniEntry.html">Set-IniEntry</a></li>
+<li><a href="Remove-IniEntry.html">Remove-IniEntry</a></li>
+</ul>
+
+<h2> Parameters </h2>
+<table border='1'>
+<tr>
+	<th>Name</th>
+    <th>Type</th>
+	<th>Description</th>
+	<th>Required?</th>
+	<th>Pipeline Input</th>
+	<th>Default Value</th>
+</tr>
+<tr valign='top'>
+	<td>Path</td>
+	<td><a href="http://msdn.microsoft.com/en-us/library/system.string.aspx">String</a></td>
+	<td>The path to the mercurial INI file to read.</td>
+	<td>true</td>
+	<td>false</td>
+    <td></td>
+</tr>
+<tr valign='top'>
+	<td>AsHashtable</td>
+	<td><a href="http://msdn.microsoft.com/en-us/library/system.management.automation.switchparameter.aspx">SwitchParameter</a></td>
+	<td>Pass each parsed setting down the pipeline instead of collecting them all into a hashtable.</td>
+	<td>false</td>
+	<td>false</td>
+    <td>False</td>
+</tr>
+<tr valign='top'>
+	<td>CaseSensitive</td>
+	<td><a href="http://msdn.microsoft.com/en-us/library/system.management.automation.switchparameter.aspx">SwitchParameter</a></td>
+	<td>Parses the INI file in a case-sensitive manner.</td>
+	<td>false</td>
+	<td>false</td>
+    <td>False</td>
+</tr>
+<tr valign='top'>
+	<td>WhatIf</td>
+	<td><a href="http://msdn.microsoft.com/en-us/library/system.management.automation.switchparameter.aspx">SwitchParameter</a></td>
+	<td></td>
+	<td>false</td>
+	<td>false</td>
+    <td></td>
+</tr>
+<tr valign='top'>
+	<td>Confirm</td>
+	<td><a href="http://msdn.microsoft.com/en-us/library/system.management.automation.switchparameter.aspx">SwitchParameter</a></td>
+	<td></td>
+	<td>false</td>
+	<td>false</td>
+    <td></td>
+</tr>
+<tr valign="top">
+    <td><a href="http://technet.microsoft.com/en-us/library/dd315352.aspx">CommonParameters</a></td>
+    <td></td>
+    <td>This cmdlet supports common parameters.  For more information type <br> <code>Get-Help about_CommonParameters</code>.</td>
+    <td></td>
+    <td></td>
+    <td></td>
+</tr>
+</table>
+        
+
+        
+
+        
+
+        
+<h2>EXAMPLE 1</h2>
+<pre><code>Split-Ini -Path C:\Users\rspektor\mercurial.ini</code></pre>
+<p>Given this INI file:</p>
+
+<pre><code>[ui]
+username = Regina Spektor &lt;regina@reginaspektor.com&gt;
+
+[extensions]
+share = 
+extdiff =
+</code></pre>
+
+<p><code>Split-Ini</code> returns the following objects to the pipeline:</p>
+
+<pre><code>Line FullName           Section    Name     Value
+---- --------           -------    ----     -----
+   2 ui.username        ui         username Regina Spektor &lt;regina@reginaspektor.com&gt;
+   5 extensions.share   extensions share    
+   6 extensions.extdiff extensions extdiff
+</code></pre>
+
+<h2>EXAMPLE 2</h2>
+<pre><code>Split-Ini -Path C:\Users\rspektor\mercurial.ini -AsHashtable</code></pre>
+<p>Given this INI file:</p>
+
+<pre><code>[ui]
+username = Regina Spektor &lt;regina@reginaspektor.com&gt;
+
+[extensions]
+share = 
+extdiff =
+</code></pre>
+
+<p><code>Split-Ini</code> returns the following hashtable:</p>
+
+<pre><code>@{
+    ui.username = Carbon.Ini.IniNode (
+                        FullName = 'ui.username';
+                        Section = "ui";
+                        Name = "username";
+                        Value = "Regina Spektor &lt;regina@reginaspektor.com&gt;";
+                        LineNumber = 2;
+                    );
+    extensions.share = Carbon.Ini.IniNode (
+                            FullName = 'extensions.share';
+                            Section = "extensions";
+                            Name = "share"
+                            Value = "";
+                            LineNumber = 5;
+                        )
+    extensions.extdiff = Carbon.Ini.IniNode (
+                               FullName = 'extensions.extdiff';
+                               Section = "extensions";
+                               Name = "extdiff";
+                               Value = "";
+                               LineNumber = 6;
+                          )
+}
+</code></pre>
+
+<h2>EXAMPLE 3</h2>
+<pre><code>Split-Ini -Path C:\Users\rspektor\mercurial.ini -AsHashtable -CaseSensitive</code></pre>
+<p>Demonstrates how to parse a case-sensitive INI file.</p>
+
+<pre><code>Given this INI file:
+
+[ui]
+username = user@example.com
+USERNAME = user2example.com
+
+[UI]
+username = user3@example.com
+</code></pre>
+
+<p><code>Split-Ini -CaseSensitive</code> returns the following hashtable:</p>
+
+<pre><code>@{
+    ui.username = Carbon.Ini.IniNode (
+                        FullName = 'ui.username';
+                        Section = "ui";
+                        Name = "username";
+                        Value = "user@example.com";
+                        LineNumber = 2;
+                    );
+    ui.USERNAME = Carbon.Ini.IniNode (
+                        FullName = 'ui.USERNAME';
+                        Section = "ui";
+                        Name = "USERNAME";
+                        Value = "user2@example.com";
+                        LineNumber = 3;
+                    );
+    UI.username = Carbon.Ini.IniNode (
+                        FullName = 'UI.username';
+                        Section = "UI";
+                        Name = "username";
+                        Value = "user3@example.com";
+                        LineNumber = 6;
+                    );
+}
+</code></pre>
+</body>
+</html>